--- conflicted
+++ resolved
@@ -13,23 +13,10 @@
   def pkg: Package
 
   def mkAction(actionName: String): Action = {
-<<<<<<< HEAD
-    if (actions.isDefinedAt(actionName)) {
-      new Action {
-        def resolve(host: Host) = actions(actionName)(host)
-        def apps = pkg.apps
-        def description = pkg.name + "." + actionName
-        override def toString = "action " + description
-        override def equals(other: Any) = other match {
-          case x : Action => x.description == description
-          case _ => false
-        }
-=======
 
     if (perHostActions.isDefinedAt(actionName))
       new PackageAction(pkg, actionName) with PerHostAction {
         def resolve(host: Host) = perHostActions(actionName)(host)
->>>>>>> d1165902
       }
 
     else if (perAppActions.isDefinedAt(actionName))
@@ -49,7 +36,7 @@
   def defaultData: Map[String, JValue] = Map.empty
 }
 
-private abstract class PackageAction(pkg: Package, actionName: String) extends Action {
+private abstract case class PackageAction(pkg: Package, actionName: String) extends Action {
   def apps = pkg.apps
   def description = pkg.name + "." + actionName
 }
