--- conflicted
+++ resolved
@@ -276,13 +276,12 @@
 	def commandLine = List("/bin/mkdir", "-p", path)
 }
 
-<<<<<<< HEAD
 case class CleanupOldDeploys(host: Host, amount: Int = 0) extends RemoteShellTask {
 	def commandLine = {
     if (amount > 0) List("ls", "-tr","--ignore=logs", "|", "head", "-n", "-" + amount*2, "|", "xargs", "rm", "-rf") else List()
   }
 }
-=======
+
 case class RemoveFile(host: Host, path: String)(implicit val keyRing: KeyRing) extends RemoteShellTask {
   def commandLine = List("/bin/rm", path)
   override lazy val description = s"$path from ${host.name}"
@@ -292,5 +291,4 @@
   val extraFlags = if (noFileDigest) List("--nofiledigest") else Nil
   def commandLine = List("sudo", "/bin/rpm", "-U", "--oldpackage", "--replacepkgs") ++ extraFlags :+ path
   override lazy val description = s"$path on ${host.name}"
-}
->>>>>>> 2eb366a2
+}