--- conflicted
+++ resolved
@@ -18,12 +18,8 @@
 
     val autoscaling = new AutoScalingWithELB(p)
 
-<<<<<<< HEAD
-    autoscaling.perAppActions("deploy")(parameters()) should be (List(
+    autoscaling.perAppActions("deploy")(DeployInfo(Nil), parameters()) should be (List(
       TagCurrentInstancesWithTerminationTag("app", Stage("PROD")),
-=======
-    autoscaling.perAppActions("deploy")(DeployInfo(Nil), parameters()) should be (List(
->>>>>>> 223a334f
       DoubleSize("app", Stage("PROD")),
       WaitForStabilization("app", PROD, 5 * 60 * 1000),
       CullInstancesWithTerminationTag("app", PROD)
@@ -40,12 +36,8 @@
 
     val autoscaling = new AutoScalingWithELB(p)
 
-<<<<<<< HEAD
-    autoscaling.perAppActions("deploy")(parameters()) should be (List(
+    autoscaling.perAppActions("deploy")(DeployInfo(Nil), parameters()) should be (List(
       TagCurrentInstancesWithTerminationTag("app", Stage("PROD")),
-=======
-    autoscaling.perAppActions("deploy")(DeployInfo(Nil), parameters()) should be (List(
->>>>>>> 223a334f
       DoubleSize("app", PROD),
       WaitForStabilization("app", PROD, 3 * 60 * 1000),
       CullInstancesWithTerminationTag("app", PROD)
