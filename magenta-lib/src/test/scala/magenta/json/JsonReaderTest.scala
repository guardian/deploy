--- conflicted
+++ resolved
@@ -75,7 +75,12 @@
     recipes.size should be (4)
     recipes("all") should be (Recipe("all", Nil, Nil, List("index-build-only", "api-only")))
 
-<<<<<<< HEAD
+    val apiCounterRecipe = recipes("api-counter-only")
+
+    apiCounterRecipe.actionsPerHost.toSeq.length should be (2)
+    apiCounterRecipe.actionsBeforeApp.toSeq.length should be (2)
+  }
+
   val minimalExample = """
 {
   "packages": {
@@ -104,12 +109,6 @@
 
     val recipes = parsed.recipes
     recipes.size should be(1)
-    recipes("default") should be (Recipe("default", parsed.packages.values.map(_.mkAction("deploy")), Nil))
-=======
-    val apiCounterRecipe = recipes("api-counter-only")
-
-    apiCounterRecipe.actionsPerHost.length should be (2)
-    apiCounterRecipe.actionsBeforeApp.length should be (2)
->>>>>>> d1165902
+    recipes("default") should be (Recipe("default", actionsPerHost = parsed.packages.values.map(_.mkAction("deploy"))))
   }
 }