--- conflicted
+++ resolved
@@ -92,11 +92,7 @@
         testUUID,
         Some(testUUID.toString),
         testTime,
-<<<<<<< HEAD
-        ParametersDocument("Tester", "test-project", "1", "CODE", "test-recipe", Nil, Map("branch"->"master")),
-=======
-        ParametersDocument("Tester", "Deploy", "test-project", "1", "CODE", "test-recipe", Nil, Nil, Map("branch"->"master")),
->>>>>>> 3c4a3e7a
+        ParametersDocument("Tester", "test-project", "1", "CODE", "test-recipe", Nil, Nil, Map("branch"->"master")),
         RunState.Completed
       )
     )
