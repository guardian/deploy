--- conflicted
+++ resolved
@@ -5,13 +5,13 @@
 import com.gu.googleauth.AuthAction
 import com.gu.googleauth.{GoogleAuthConfig, AntiForgeryChecker}
 import com.gu.play.secretrotation.aws.ParameterStore
-<<<<<<< HEAD
+
 import com.gu.play.secretrotation.{RotatingSecretComponents, SecretState, TransitionTiming}
 import conf.{Config, DeployMetrics}
-=======
+
 import com.gu.play.secretrotation.{RotatingSecretComponents, SnapshotProvider, TransitionTiming}
 import conf.{Configuration, DeployMetrics}
->>>>>>> 3b19d7de
+
 import controllers._
 import deployment.preview.PreviewCoordinator
 import deployment.{DeploymentEngine, Deployments}
@@ -55,17 +55,10 @@
         usageDelay = Duration.ofMinutes(3),
         overlapDuration = Duration.ofHours(2)
       ),
-<<<<<<< HEAD
-      Config.auth.secretStateSupplierKeyName,
-      AWSSimpleSystemsManagementClientBuilder.standard()
+      parameterName = Config.auth.secretStateSupplierKeyName,
+      ssmClient = AWSSimpleSystemsManagementClientBuilder.standard()
         .withRegion(Config.auth.secretStateSupplierRegion)
         .withCredentials(Config.credentialsProviderChain(None, None))
-=======
-      parameterName = conf.Configuration.auth.secretStateSupplierKeyName,
-      ssmClient = AWSSimpleSystemsManagementClientBuilder.standard()
-        .withRegion(conf.Configuration.auth.secretStateSupplierRegion)
-        .withCredentials(Configuration.credentialsProviderChain(None, None))
->>>>>>> 3b19d7de
         .build()
     )
   }
@@ -104,11 +97,7 @@
   val scheduledDeployNotifier = new ScheduledDeployFailureNotifications(availableDeploymentTypes)
 
   val authAction = new AuthAction[AnyContent](
-<<<<<<< HEAD
     Config.auth.googleAuthConfig, routes.Login.loginAction(), controllerComponents.parsers.default)(executionContext)
-=======
-    googleAuthConfig, routes.Login.loginAction(), controllerComponents.parsers.default)(executionContext)
->>>>>>> 3b19d7de
 
   override lazy val httpFilters = Seq(
     csrfFilter,
