package controllers

import play.api.mvc.{Action, AnyContent, Controller}
import play.api.mvc.Results._
import org.joda.time.DateTime
import persistence.Persistence
import play.api.data._
import play.api.data.Forms._
import java.security.SecureRandom
import play.api.libs.json.Json.toJson
<<<<<<< HEAD
import play.api.libs.json.{Json, JsObject, JsValue}
import deployment.DeployInfoManager
=======
import play.api.libs.json.{JsString, JsObject, JsValue}
>>>>>>> 77a99a50


case class ApiKey(
  application:String,
  key:String,
  issuedBy:String,
  created:DateTime,
  lastUsed:Option[DateTime] = None,
  callCounters:Map[String, Long] = Map.empty
){
  lazy val totalCalls = callCounters.values.fold(0L){_+_}
}

object ApiKeyGenerator {
  lazy val secureRandom = new SecureRandom()

  def newKey(length: Int = 32): String = {
    val rawData = new Array[Byte](length)
    secureRandom.nextBytes(rawData)
    rawData.map{ byteData =>
      val char = (byteData & 63)
      char match {
        case lower if lower < 26 => ('a' + lower).toChar
        case upper if upper >= 26 && upper < 52 => ('A' + (upper - 26)).toChar
        case numeral if numeral >= 52 && numeral < 62 => ('0' + (numeral - 52)).toChar
        case hyphen if hyphen == 62 => '-'
        case underscore if underscore == 63 => '_'
        case default =>
          throw new IllegalStateException("byte value out of expected range")
      }
    }.mkString
  }

}

object ApiJsonEndpoint {
  def apply(counter: String)(f: AuthenticatedRequest[AnyContent] => JsValue): Action[AnyContent] = {
    ApiAuthAction(counter) { authenticatedRequest =>
      val format = authenticatedRequest.queryString.get("format").flatten.toSeq
      val jsonpCallback = authenticatedRequest.queryString.get("callback").map(_.head)

      val response = try {
        f(authenticatedRequest)
      } catch {
        case t:Throwable =>
          toJson(Map(
            "response" -> toJson(Map(
              "status" -> toJson("error"),
              "message" -> toJson(t.getMessage),
              "stacktrace" -> toJson(t.getStackTraceString.split("\n"))
            ))
          ))
      }

      val responseObject = response match {
        case jso:JsObject => jso
        case jsv:JsValue => JsObject(Seq(("value", jsv)))
      }

      if (format.contains("jsonp")) {
        assert(jsonpCallback.isDefined, "Must specify 'callback' parameter for jsonp")
        val callback = jsonpCallback.head
        Ok("%s(%s)" format (callback, responseObject.toString)).as("application/javascript")
      } else {
<<<<<<< HEAD
        Ok(responseObject)
=======
        response \ "response" \ "status" match {
          case JsString("ok") => Ok(responseObject)
          case JsString("error") => BadRequest(responseObject)
          case _ => throw new IllegalStateException("Response status missing or invalid")
        }
>>>>>>> 77a99a50
      }
    }
  }
}

object Api extends Controller with Logging {

  val applicationForm = Form(
    "application" -> nonEmptyText.verifying("Application name already exists", Persistence.store.getApiKeyByApplication(_).isEmpty)
  )

  val apiKeyForm = Form(
    "key" -> nonEmptyText
  )

  def createKeyForm = AuthAction { implicit request =>
    Ok(views.html.api.form(request, applicationForm))
  }

  def createKey = AuthAction { implicit request =>
    applicationForm.bindFromRequest().fold(
      errors => BadRequest(views.html.api.form(request, errors)),
      applicationName => {
        val randomKey = ApiKeyGenerator.newKey()
        val key = ApiKey(applicationName, randomKey, request.identity.get.fullName, new DateTime())
        Persistence.store.createApiKey(key)
        Redirect(routes.Api.listKeys)
      }
    )
  }

  def listKeys = AuthAction { implicit request =>
    Ok(views.html.api.list(request, Persistence.store.getApiKeyList))
  }

  def delete = AuthAction { implicit request =>
    apiKeyForm.bindFromRequest().fold(
      errors => Redirect(routes.Api.listKeys()),
      apiKey => {
        Persistence.store.deleteApiKey(apiKey)
        Redirect(routes.Api.listKeys())
      }
    )
  }

  def history = ApiJsonEndpoint("history") { implicit request =>
    val filter = deployment.DeployFilter.fromRequest(request)
    val count = DeployController.countDeploys(filter)
    val pagination = deployment.DeployFilterPagination.fromRequest.withItemCount(Some(count))
    val deployList = DeployController.getDeploys(filter, pagination.pagination, fetchLogs = false).reverse

    val deploys = deployList.map{ deploy =>
      toJson(Map(
        "time" -> toJson(deploy.time.getMillis),
        "uuid" -> toJson(deploy.uuid.toString),
        "taskType" -> toJson(deploy.taskType.toString),
        "projectName" -> toJson(deploy.parameters.build.projectName),
        "build" -> toJson(deploy.parameters.build.id),
        "stage" -> toJson(deploy.parameters.stage.name),
        "deployer" -> toJson(deploy.parameters.deployer.name),
        "recipe" -> toJson(deploy.parameters.recipe.name),
        "status" -> toJson(deploy.state.toString),
        "logURL" -> toJson(routes.Deployment.viewUUID(deploy.uuid.toString).absoluteURL()),
        "tags" -> toJson(deploy.allMetaData)
      ))
    }
    val response = Map(
      "response" -> toJson(Map(
        "status" -> toJson("ok"),
        "total" -> toJson(pagination.itemCount),
        "pageSize" -> toJson(pagination.pageSize),
        "currentPage" -> toJson(pagination.page),
        "pages" -> toJson(pagination.pageCount.get),
        "filter" -> toJson(filter.map(_.queryStringParams.toMap.mapValues(toJson(_))).getOrElse(Map.empty)),
        "results" -> toJson(deploys)
      ))
    )
    toJson(response)
<<<<<<< HEAD
  }

  def deployinfo = ApiJsonEndpoint("deployinfo") { implicit request =>
    assert(!DeployInfoManager.deployInfo.hosts.isEmpty, "No deploy information available")

    val filter = deployment.HostFilter.fromRequest
    val query:List[(String,JsValue)] = Nil ++
      filter.stage.map("stage" -> toJson(_)) ++
      filter.app.map("app" -> toJson(_)) ++
      Some("hostList" -> toJson(filter.hostList))

    import net.liftweb.json.{Serialization,NoTypeHints}
    implicit val format = Serialization.formats(NoTypeHints)
    val filtered = DeployInfoManager.deployInfo.filterHosts { host =>
        (filter.stage.isEmpty || filter.stage.get == host.stage) &&
          (filter.app.isEmpty || host.apps.exists(_.name == filter.app.get) ) &&
          (filter.hostList.isEmpty || filter.hostList.contains(host.name))
      }
    val results = Json.parse(Serialization.write(filtered.input))

    val response = Map(
      "response" -> toJson(Map(
        "status" -> toJson("ok"),
        "filter" -> toJson(query.toMap),
        "results" -> toJson(results)
      ))
    )
    toJson(response)
=======
>>>>>>> 77a99a50
  }

}<|MERGE_RESOLUTION|>--- conflicted
+++ resolved
@@ -8,12 +8,8 @@
 import play.api.data.Forms._
 import java.security.SecureRandom
 import play.api.libs.json.Json.toJson
-<<<<<<< HEAD
-import play.api.libs.json.{Json, JsObject, JsValue}
+import play.api.libs.json.{JsString, Json, JsObject, JsValue}
 import deployment.DeployInfoManager
-=======
-import play.api.libs.json.{JsString, JsObject, JsValue}
->>>>>>> 77a99a50
 
 
 case class ApiKey(
@@ -78,15 +74,11 @@
         val callback = jsonpCallback.head
         Ok("%s(%s)" format (callback, responseObject.toString)).as("application/javascript")
       } else {
-<<<<<<< HEAD
-        Ok(responseObject)
-=======
         response \ "response" \ "status" match {
           case JsString("ok") => Ok(responseObject)
           case JsString("error") => BadRequest(responseObject)
           case _ => throw new IllegalStateException("Response status missing or invalid")
         }
->>>>>>> 77a99a50
       }
     }
   }
@@ -165,7 +157,6 @@
       ))
     )
     toJson(response)
-<<<<<<< HEAD
   }
 
   def deployinfo = ApiJsonEndpoint("deployinfo") { implicit request =>
@@ -194,8 +185,6 @@
       ))
     )
     toJson(response)
-=======
->>>>>>> 77a99a50
   }
 
 }