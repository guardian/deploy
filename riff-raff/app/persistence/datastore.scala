package persistence

import java.util.UUID

<<<<<<< HEAD
import conf.Config
import conf.DatastoreMetrics.DatastoreRequest
=======
import conf.{Config, DatastoreMetrics}
>>>>>>> f5ee7661
import controllers.{ApiKey, AuthorisationRecord, Logging}
import org.joda.time.DateTime
import play.api.Logger
import utils.Retriable

abstract class DataStore(config: Config) extends DocumentStore with Retriable {
  def log: Logger

  def logAndSquashExceptions[T](message: Option[String], default: T)(block: => T): T =
    logExceptions(message)(block).fold(_ => default, identity)

  def logExceptions[T](message: Option[String])(block: => T): Either[Throwable, T] =
    try {
      val result = run(block)
      message.foreach(m => log.debug("Completed: $s" format m))
      Right(result)
    } catch {
      case t: Throwable =>
        val error = "Caught exception%s" format message.map(" whilst %s" format _).getOrElse("")
        log.error(error, t)
        Left(t)
    }

  def run[T](block: => T): T = new DatastoreMetrics(config, this).DatastoreRequest.measure(block)

  def collectionStats: Map[String, CollectionStats] = Map.empty

  def getAuthorisation(email: String): Either[Throwable, Option[AuthorisationRecord]]
  def getAuthorisationList: Either[Throwable, List[AuthorisationRecord]]
  def setAuthorisation(auth: AuthorisationRecord): Either[Throwable, Unit]
  def deleteAuthorisation(email: String): Either[Throwable, Unit]

  def createApiKey(newKey: ApiKey): Unit
  def getApiKeyList: Either[Throwable, Iterable[ApiKey]]
  def getApiKey(key: String): Option[ApiKey]
  def getAndUpdateApiKey(key: String, counter: Option[String] = None): Option[ApiKey]
  def getApiKeyByApplication(application: String): Option[ApiKey]
  def deleteApiKey(key: String): Unit
}

<<<<<<< HEAD
object Persistence extends Logging {

  object NoOpDataStore extends DataStore with Logging {
    private val none = Right(None)
    private val nil = Right(Nil)
    private val unit = Right(())

    def getAuthorisation(email: String) = none
    def getAuthorisationList = nil
    def setAuthorisation(auth: AuthorisationRecord) = unit
    def deleteAuthorisation(email: String) = unit

    def createApiKey(newKey: ApiKey) = ()
    def getApiKeyList = nil
    def getApiKey(key: String) = None
    def getAndUpdateApiKey(key: String, counter: Option[String] = None) = None
    def getApiKeyByApplication(application: String) = None
    def deleteApiKey(key: String) = ()

    def findProjects = nil
    def writeDeploy(deploy: DeployRecordDocument) = ()
    def writeLog(log: LogDocument) = ()
    def deleteDeployLog(uuid: UUID) = ()
    def updateStatus(uuid: UUID, state: magenta.RunState) = ()
    def updateDeploySummary(uuid: UUID, totalTasks: Option[Int], completedTasks: Int, lastActivityTime: DateTime, hasWarnings: Boolean) = ()
    def addMetaData(uuid: UUID, metaData: Map[String, String]) = ()
  }

  lazy val store: DataStore = if (Config.postgres.isEnabled) postgresStore else mongoStore

  private lazy val mongoStore: DataStore = {
    val dataStore = MongoDatastore.buildDatastore().getOrElse(NoOpDataStore)
    log.info("Persistence datastore initialised as %s" format dataStore)
    dataStore
  }

  private lazy val postgresStore: DataStore = {
    PostgresDatastore.buildDatastore()
  }

=======
class NoOpDataStore(config: Config) extends DataStore(config) with Logging {
  import NoOpDataStore._

  final def getAuthorisation(email: String): Either[Throwable, Option[AuthorisationRecord]] = none
  final val getAuthorisationList: Either[Throwable, List[AuthorisationRecord]] = nil
  final def setAuthorisation(auth: AuthorisationRecord): Either[Throwable, Unit] = unit
  final def deleteAuthorisation(email: String): Either[Throwable, Unit] = unit

  final def createApiKey(newKey: ApiKey): Unit = ()
  final val getApiKeyList: Either[Throwable, Iterable[ApiKey]] = nil
  final def getApiKey(key: String): Option[ApiKey] = None
  final def getAndUpdateApiKey(key: String, counter: Option[String] = None): Option[ApiKey] = None
  final def getApiKeyByApplication(application: String): Option[ApiKey] = None
  final def deleteApiKey(key: String): Unit = ()

  final def findProjects = nil
  final def writeDeploy(deploy: DeployRecordDocument) = ()
  final def writeLog(log: LogDocument) = ()
  final def deleteDeployLog(uuid: UUID) = ()
  final def updateStatus(uuid: UUID, state: magenta.RunState.Value) = ()
  final def updateDeploySummary(uuid: UUID, totalTasks: Option[Int], completedTasks: Int, lastActivityTime: DateTime, hasWarnings: Boolean) = ()
  final def addMetaData(uuid: UUID, metaData: Map[String, String]) = ()
}
object NoOpDataStore {
  private final val none = Right(None)
  private final val nil = Right(Nil)
  private final val unit = Right(())
>>>>>>> f5ee7661
}
<|MERGE_RESOLUTION|>--- conflicted
+++ resolved
@@ -2,12 +2,7 @@
 
 import java.util.UUID
 
-<<<<<<< HEAD
-import conf.Config
-import conf.DatastoreMetrics.DatastoreRequest
-=======
 import conf.{Config, DatastoreMetrics}
->>>>>>> f5ee7661
 import controllers.{ApiKey, AuthorisationRecord, Logging}
 import org.joda.time.DateTime
 import play.api.Logger
@@ -48,33 +43,35 @@
   def deleteApiKey(key: String): Unit
 }
 
-<<<<<<< HEAD
 object Persistence extends Logging {
 
-  object NoOpDataStore extends DataStore with Logging {
-    private val none = Right(None)
-    private val nil = Right(Nil)
-    private val unit = Right(())
+  class NoOpDataStore(config: Config) extends DataStore(config) with Logging {
+    import NoOpDataStore._
 
-    def getAuthorisation(email: String) = none
-    def getAuthorisationList = nil
-    def setAuthorisation(auth: AuthorisationRecord) = unit
-    def deleteAuthorisation(email: String) = unit
+    final def getAuthorisation(email: String): Either[Throwable, Option[AuthorisationRecord]] = none
+    final val getAuthorisationList: Either[Throwable, List[AuthorisationRecord]] = nil
+    final def setAuthorisation(auth: AuthorisationRecord): Either[Throwable, Unit] = unit
+    final def deleteAuthorisation(email: String): Either[Throwable, Unit] = unit
 
-    def createApiKey(newKey: ApiKey) = ()
-    def getApiKeyList = nil
-    def getApiKey(key: String) = None
-    def getAndUpdateApiKey(key: String, counter: Option[String] = None) = None
-    def getApiKeyByApplication(application: String) = None
-    def deleteApiKey(key: String) = ()
+    final def createApiKey(newKey: ApiKey): Unit = ()
+    final val getApiKeyList: Either[Throwable, Iterable[ApiKey]] = nil
+    final def getApiKey(key: String): Option[ApiKey] = None
+    final def getAndUpdateApiKey(key: String, counter: Option[String] = None): Option[ApiKey] = None
+    final def getApiKeyByApplication(application: String): Option[ApiKey] = None
+    final def deleteApiKey(key: String): Unit = ()
 
-    def findProjects = nil
-    def writeDeploy(deploy: DeployRecordDocument) = ()
-    def writeLog(log: LogDocument) = ()
-    def deleteDeployLog(uuid: UUID) = ()
-    def updateStatus(uuid: UUID, state: magenta.RunState) = ()
-    def updateDeploySummary(uuid: UUID, totalTasks: Option[Int], completedTasks: Int, lastActivityTime: DateTime, hasWarnings: Boolean) = ()
-    def addMetaData(uuid: UUID, metaData: Map[String, String]) = ()
+    final def findProjects = nil
+    final def writeDeploy(deploy: DeployRecordDocument) = ()
+    final def writeLog(log: LogDocument) = ()
+    final def deleteDeployLog(uuid: UUID) = ()
+    final def updateStatus(uuid: UUID, state: magenta.RunState.Value) = ()
+    final def updateDeploySummary(uuid: UUID, totalTasks: Option[Int], completedTasks: Int, lastActivityTime: DateTime, hasWarnings: Boolean) = ()
+    final def addMetaData(uuid: UUID, metaData: Map[String, String]) = ()
+  }
+  object NoOpDataStore {
+    private final val none = Right(None)
+    private final val nil = Right(Nil)
+    private final val unit = Right(())
   }
 
   lazy val store: DataStore = if (Config.postgres.isEnabled) postgresStore else mongoStore
@@ -88,34 +85,4 @@
   private lazy val postgresStore: DataStore = {
     PostgresDatastore.buildDatastore()
   }
-
-=======
-class NoOpDataStore(config: Config) extends DataStore(config) with Logging {
-  import NoOpDataStore._
-
-  final def getAuthorisation(email: String): Either[Throwable, Option[AuthorisationRecord]] = none
-  final val getAuthorisationList: Either[Throwable, List[AuthorisationRecord]] = nil
-  final def setAuthorisation(auth: AuthorisationRecord): Either[Throwable, Unit] = unit
-  final def deleteAuthorisation(email: String): Either[Throwable, Unit] = unit
-
-  final def createApiKey(newKey: ApiKey): Unit = ()
-  final val getApiKeyList: Either[Throwable, Iterable[ApiKey]] = nil
-  final def getApiKey(key: String): Option[ApiKey] = None
-  final def getAndUpdateApiKey(key: String, counter: Option[String] = None): Option[ApiKey] = None
-  final def getApiKeyByApplication(application: String): Option[ApiKey] = None
-  final def deleteApiKey(key: String): Unit = ()
-
-  final def findProjects = nil
-  final def writeDeploy(deploy: DeployRecordDocument) = ()
-  final def writeLog(log: LogDocument) = ()
-  final def deleteDeployLog(uuid: UUID) = ()
-  final def updateStatus(uuid: UUID, state: magenta.RunState.Value) = ()
-  final def updateDeploySummary(uuid: UUID, totalTasks: Option[Int], completedTasks: Int, lastActivityTime: DateTime, hasWarnings: Boolean) = ()
-  final def addMetaData(uuid: UUID, metaData: Map[String, String]) = ()
 }
-object NoOpDataStore {
-  private final val none = Right(None)
-  private final val nil = Right(Nil)
-  private final val unit = Right(())
->>>>>>> f5ee7661
-}
