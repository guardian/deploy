package persistence

import java.util.UUID
import org.joda.time.DateTime
import com.mongodb.casbah.commons.conversions.scala.RegisterJodaTimeConversionHelpers
import com.novus.salat._
import com.novus.salat.StringTypeHintStrategy
import controllers.Logging
import deployment.{DeployFilter, DeployV2Record, PaginationView}
import magenta._
import controllers.SimpleDeployDetail

trait DocumentGraters {
  RegisterJodaTimeConversionHelpers()
  def loader:Option[ClassLoader]
  val documentContext = {
    val context = new Context {
      val name = "global"
      override val typeHintStrategy = StringTypeHintStrategy(TypeHintFrequency.WhenNecessary)
    }
    loader.foreach(context.registerClassLoader(_))
    context.registerPerClassKeyOverride(classOf[DeployRecordDocument], remapThis = "uuid", toThisInstead = "_id")
    context
  }
  val deployGrater = {
    implicit val context = documentContext
    grater[DeployRecordDocument]
  }
  val logDocumentGrater = {
    implicit val context = documentContext
    grater[LogDocument]
  }
}

trait RecordConverter {
  def uuid:UUID
  def startTime:DateTime
  def params: ParametersDocument
  def status:RunState.Value
  lazy val deployDocument = DeployRecordDocument(uuid, Some(uuid.toString), startTime, params, status)
  def logDocuments:Seq[LogDocument]
}

case class RecordV2Converter(uuid:UUID, startTime:DateTime, params: ParametersDocument, status:RunState.Value, messages:List[MessageWrapper] = Nil) extends RecordConverter with Logging {
  def +(newWrapper: MessageWrapper): RecordV2Converter = copy(messages = messages ::: List(newWrapper))
  def +(newStatus: RunState.Value): RecordV2Converter = copy(status = newStatus)

  def apply(message: MessageWrapper): Option[LogDocument] = {
    val stackId=message.messageId
    logDocuments.find(_.id == stackId)
  }

  def apply: (DeployRecordDocument, Seq[LogDocument]) = (deployDocument, logDocuments)

  lazy val logDocuments = {
    val logDocumentSeq: Seq[LogDocument] = messages.map(LogDocument(_))
    val ids = logDocumentSeq.map(_.id)
    if (ids.size != ids.toSet.size) log.error("Key collision detected in log of deploy %s" format uuid)
    logDocumentSeq
  }
}

object RecordConverter {
  def apply(record: DeployV2Record): RecordV2Converter = {
    val sourceParams = record.parameters
    val params = ParametersDocument(
      deployer = sourceParams.deployer.name,
      projectName = sourceParams.build.projectName,
      buildId = sourceParams.build.id,
      stage = sourceParams.stage.name,
      recipe = sourceParams.recipe.name,
      hostList = sourceParams.hostList,
      deployType = record.taskType.toString
    )
    RecordV2Converter(record.uuid, record.time, params, record.state, record.messages)
  }
}

case class DocumentConverter(deploy: DeployRecordDocument, logs: Seq[LogDocument]) {

  lazy val parameters = DeployParameters(
    Deployer(deploy.parameters.deployer),
    Build(deploy.parameters.projectName, deploy.parameters.buildId),
    Stage(deploy.parameters.stage),
    RecipeName(deploy.parameters.recipe),
    deploy.parameters.hostList
  )

  lazy val deployRecord =
    DeployV2Record(
      deploy.startTime,
      deploy.deployTypeEnum,
      deploy.uuid,
      parameters,
      messageWrappers,
      Some(deploy.status)
    )

  lazy val messageWrappers: List[MessageWrapper] = {
    if (logs.isEmpty) Nil else convertToMessageWrappers(LogDocumentTree(logs))
  }

  def convertToMessageWrappers(tree: LogDocumentTree): List[MessageWrapper] = convertToMessageWrappers(tree, tree.roots.head)

  def convertToMessageWrappers(tree: LogDocumentTree, log: LogDocument, messagesTail: List[Message] = Nil): List[MessageWrapper] = {
    val children = tree.childrenOf(log).toList
    log.document match {
      case leaf if children.isEmpty =>
        List(messageWrapper(log, MessageStack(leaf.asMessage(parameters, messagesTail.headOption) :: messagesTail, log.time)))
      case node => {
        val message:Message = node.asMessage(parameters)
        messageWrapper(log,MessageStack(StartContext(message) :: messagesTail, log.time)) ::
          children.flatMap(child => convertToMessageWrappers(tree, child, message :: messagesTail))
      }
    }
  }

  def messageWrapper(log: LogDocument, stack: MessageStack): MessageWrapper = {
    MessageWrapper(MessageContext(log.deploy, parameters, log.parent), log.id, stack)
  }
}

trait DocumentStore {
  def writeDeploy(deploy: DeployRecordDocument) {}
  def writeLog(log: LogDocument) {}
  def updateStatus(uuid: UUID, status: RunState.Value) {}
  def readDeploy(uuid: UUID): Option[DeployRecordDocument] = None
  def readLogs(uuid: UUID): Iterable[LogDocument] = Nil
  def getDeployV2UUIDs(limit: Int = 0): Iterable[SimpleDeployDetail] = Nil
  def getDeploysV2(filter: Option[DeployFilter], pagination: PaginationView): Iterable[DeployRecordDocument] = Nil
  def countDeploysV2(filter: Option[DeployFilter]): Int = 0
  def deleteDeployLogV2(uuid: UUID) {}
<<<<<<< HEAD
  def getLastCompletedDeploy(projectName: String):Map[String,UUID] = Map.empty
  def addStringUUID(uuid: UUID) {}
  def getDeployV2UUIDsWithoutStringUUIDs: Iterable[SimpleDeployDetail] = Nil
=======
  def summariseDeploy(uuid: UUID) {}
>>>>>>> dfc96579
}

object DocumentStoreConverter extends Logging {
  val documentStore: DocumentStore = Persistence.store

  def saveDeploy(record: DeployV2Record) {
    if (!record.messages.isEmpty) throw new IllegalArgumentException
    val converter = RecordConverter(record)
    documentStore.writeDeploy(converter.deployDocument)
    converter.logDocuments.foreach(documentStore.writeLog)
  }

  def saveMessage(message: MessageWrapper) {
    documentStore.writeLog(LogDocument(message))
  }

  def updateDeployStatus(record: DeployV2Record) {
    updateDeployStatus(record.uuid, record.state)
  }

  def updateDeployStatus(uuid: UUID, state: RunState.Value) {
    documentStore.updateStatus(uuid, state)
  }

  def getDeployDocument(uuid:UUID) = documentStore.readDeploy(uuid)
  def getDeployLogs(uuid:UUID) = documentStore.readLogs(uuid)

  def getDeploy(uuid:UUID, fetchLog: Boolean = true): Option[DeployV2Record] = {
    try {
      val deployDocument = getDeployDocument(uuid)
      val logDocuments = if (fetchLog) getDeployLogs(uuid) else Nil
      deployDocument.map { deploy =>
        DocumentConverter(deploy, logDocuments.toSeq).deployRecord
      }
    } catch {
      case e:Exception =>
        log.error("Couldn't get DeployV2Record for %s" format uuid, e)
        None
    }
  }

  def getDeployList(filter: Option[DeployFilter], pagination: PaginationView, fetchLog: Boolean = true): Seq[DeployV2Record] = {
    documentStore.getDeploysV2(filter, pagination).toSeq.flatMap{ deployDocument =>
      try {
        val logs = if (fetchLog) getDeployLogs(deployDocument.uuid) else Nil
        Some(DocumentConverter(deployDocument, logs.toSeq).deployRecord)
      } catch {
        case e:Exception =>
          log.error("Couldn't get DeployV2Record for %s" format deployDocument.uuid, e)
          None
      }
    }
  }

  def countDeploys(filter: Option[DeployFilter]): Int = documentStore.countDeploysV2(filter)

  def getLastCompletedDeploys(project: String, fetchLog:Boolean = false): Map[String, DeployV2Record] =
    documentStore.getLastCompletedDeploy(project).mapValues(uuid => getDeploy(uuid, fetchLog = fetchLog).get)
}<|MERGE_RESOLUTION|>--- conflicted
+++ resolved
@@ -130,13 +130,10 @@
   def getDeploysV2(filter: Option[DeployFilter], pagination: PaginationView): Iterable[DeployRecordDocument] = Nil
   def countDeploysV2(filter: Option[DeployFilter]): Int = 0
   def deleteDeployLogV2(uuid: UUID) {}
-<<<<<<< HEAD
   def getLastCompletedDeploy(projectName: String):Map[String,UUID] = Map.empty
   def addStringUUID(uuid: UUID) {}
   def getDeployV2UUIDsWithoutStringUUIDs: Iterable[SimpleDeployDetail] = Nil
-=======
   def summariseDeploy(uuid: UUID) {}
->>>>>>> dfc96579
 }
 
 object DocumentStoreConverter extends Logging {
