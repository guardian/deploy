package persistence

import java.util.UUID

import com.mongodb.DBObject
import com.mongodb.casbah.commons.Implicits._
import com.mongodb.casbah.commons.{MongoDBList, MongoDBObject}
import magenta.ContextMessage._
import magenta.Message._
import magenta._
import org.joda.time.DateTime
import persistence.ParametersDocument._
import play.api.libs.json._
import scalikejdbc.WrappedResultSet
import utils.Json._

case class DeployRecordDocument(uuid: UUID,
                                stringUUID: Option[String],
                                startTime: DateTime,
                                parameters: ParametersDocument,
                                status: RunState,
                                summarised: Option[Boolean] = None,
                                totalTasks: Option[Int] = None,
                                completedTasks: Option[Int] = None,
                                lastActivityTime: Option[DateTime] = None,
                                hasWarnings: Option[Boolean] = None)

object DeployRecordDocument extends MongoSerialisable[DeployRecordDocument] {
  implicit def formats: Format[DeployRecordDocument] = Json.format[DeployRecordDocument]

  def apply(res: WrappedResultSet): DeployRecordDocument = Json.parse(res.string(1)).as[DeployRecordDocument]

  def apply(uuid:String, startTime: DateTime, parameters: ParametersDocument, status: String): DeployRecordDocument = {
    DeployRecordDocument(UUID.fromString(uuid), Some(uuid), startTime, parameters, RunState.withName(status))
  }

  implicit val deployFormat: MongoFormat[DeployRecordDocument] = new DeployMongoFormat
  private class DeployMongoFormat extends MongoFormat[DeployRecordDocument] {
    def toDBO(a: DeployRecordDocument) = {
      val fields:List[(String,Any)] =
        List(
          "_id" -> a.uuid,
          "startTime" -> a.startTime,
          "parameters" -> a.parameters.toDBO,
          "status" -> a.status.toString
        ) ++ a.stringUUID.map("stringUUID" ->) ++ a.summarised.map("summarised" -> _) ++
             a.totalTasks.map("totalTasks" ->) ++ a.completedTasks.map("completedTasks" ->) ++
             a.lastActivityTime.map("lastActivityTime" ->) ++ a.hasWarnings.map("hasWarnings" ->)
      fields.toMap
    }
    def fromDBO(dbo: MongoDBObject) =
      ParametersDocument.fromDBO(dbo.as[DBObject]("parameters")).map(pd =>
        DeployRecordDocument(
        uuid = dbo.as[UUID]("_id"),
        stringUUID = dbo.getAs[String]("stringUUID"),
        startTime = dbo.as[DateTime]("startTime"),
        parameters = pd,
        status = RunState.withName(dbo.as[String]("status")),
        summarised = dbo.getAs[Boolean]("summarised"),
        totalTasks = dbo.getAs[Int]("totalTasks"),
        completedTasks = dbo.getAs[Int]("completedTasks"),
        lastActivityTime = dbo.getAs[DateTime]("lastActivityTime"),
        hasWarnings = dbo.getAs[Boolean]("hasWarnings")
      )
    )
  }
}

sealed trait DeploymentSelectorDocument {
  def asDBObject: DBObject = {
    val fields: List[(String,Any)] = List("_typeHint" -> getClass.getName) ++ dboFields
    fields.toMap
  }
  def dboFields: List[(String,Any)]
}
object DeploymentSelectorDocument {
  implicit def formats = new Format[DeploymentSelectorDocument] {
    override def writes(doc: DeploymentSelectorDocument): JsValue = doc match {
      case AllDocument => JsObject(List("_typeHint" -> JsString(AllDocument.getClass.getName)))
      case dsd@DeploymentKeysSelectorDocument(_) => Json.toJson(dsd).as[JsObject] + ("_typeHint" -> JsString(DeploymentKeysSelectorDocument.getClass.getName))
      case dsd =>
        logger.debug(s"Don't know how to write DeploymentSelectorDocument of type $dsd")
        JsNull
    }


    override def reads(json: JsValue): JsResult[DeploymentSelectorDocument] = (json \ "_typeHint").as[String].replace("$", "") match {
      case "persistence.AllDocument" => JsSuccess(AllDocument)
      case "persistence.DeploymentKeysSelectorDocument" => JsSuccess(json.as[DeploymentKeysSelectorDocument])
      case hint =>
        logger.debug(s"Don't know how to construct DeploymentSelectorDocument of type $hint")
        JsSuccess(AllDocument)
    }
  }

  def from(dbo: DBObject): DeploymentSelectorDocument = {
    dbo.as[String]("_typeHint").replace("$", "") match {
      case "persistence.AllDocument" => AllDocument
      case "persistence.DeploymentKeysSelectorDocument" => DeploymentKeysSelectorDocument(
        dbo.as[List[DBObject]]("keys").flatMap(dbo => DeploymentKeyDocument.fromDBO(dbo))
      )
    }
  }
}

case class ParametersDocument(
  deployer: String,
  projectName: String,
  buildId: String,
  stage: String,
  tags: Map[String,String],
  selector: DeploymentSelectorDocument
)

object ParametersDocument extends MongoSerialisable[ParametersDocument] {
  implicit def formats: Format[ParametersDocument] = Json.format[ParametersDocument]

  implicit val parametersFormat:MongoFormat[ParametersDocument] = new ParameterMongoFormat
  private class ParameterMongoFormat extends MongoFormat[ParametersDocument] {
    def toDBO(a: ParametersDocument) = {
      val fields:List[(String,Any)] =
        List(
          "deployer" -> a.deployer,
          "projectName" -> a.projectName,
          "buildId" -> a.buildId,
          "stage" -> a.stage,
          "tags" -> a.tags,
          "selector" -> a.selector.asDBObject
        )
      fields.toMap
    }
    def fromDBO(dbo: MongoDBObject) = Some(ParametersDocument(
      deployer = dbo.as[String]("deployer"),
      projectName = dbo.as[String]("projectName"),
      buildId = dbo.as[String]("buildId"),
      stage = dbo.as[String]("stage"),
      tags = dbo.as[DBObject]("tags").map(entry => (entry._1, entry._2.asInstanceOf[String])).toMap,
      selector = dbo.getAs[DBObject]("selector").map(DeploymentSelectorDocument.from).getOrElse(AllDocument)
    ))
  }
}

sealed trait MessageDocument {
  def asMessage(params: DeployParameters, originalMessage: Option[Message] = None): Message
  def asDBObject:DBObject = {
    val fields: List[(String,Any)] =
      List("_typeHint" -> getClass.getName) ++ dboFields
    fields.toMap
  }
  def dboFields: List[(String,Any)] = Nil
}
object MessageDocument {

  implicit def formats = new Format[MessageDocument] {
    override def writes(doc: MessageDocument): JsValue = doc match {
      case DeployDocument => JsObject(List("_typeHint" -> JsString(DeployDocument.getClass.getName)))
      case d@TaskListDocument(_) => Json.toJson(d).as[JsObject] + ("_typeHint" -> JsString(TaskListDocument.getClass.getName))
      case d@TaskRunDocument(_) => Json.toJson(d).as[JsObject] + ("_typeHint" -> JsString(TaskRunDocument.getClass.getName))
      case d@InfoDocument(_) => Json.toJson(d).as[JsObject] + ("_typeHint" -> JsString(InfoDocument.getClass.getName))
      case d@CommandOutputDocument(_) => Json.toJson(d).as[JsObject] + ("_typeHint" -> JsString(CommandOutputDocument.getClass.getName))
      case d@CommandErrorDocument(_) => Json.toJson(d).as[JsObject] + ("_typeHint" -> JsString(CommandErrorDocument.getClass.getName))
      case d@VerboseDocument(_) => Json.toJson(d).as[JsObject] + ("_typeHint" -> JsString(VerboseDocument.getClass.getName))
      case d@FailDocument(_, _) => Json.toJson(d).as[JsObject] + ("_typeHint" -> JsString(FailDocument.getClass.getName))
      case FinishContextDocument => JsObject(List("_typeHint" -> JsString(FinishContextDocument.getClass.getName)))
      case FailContextDocument => JsObject(List("_typeHint" -> JsString(FailContextDocument.getClass.getName)))
      case d@WarningDocument(_) => Json.toJson(d).as[JsObject] + ("_typeHint" -> JsString(WarningDocument.getClass.getName))
      case d => throw new IllegalArgumentException(s"Don't know how to write MessageDocument of type $d")
    }


    override def reads(json: JsValue): JsResult[MessageDocument] = (json \ "_typeHint").as[String].replace("$", "") match {
      case "persistence.DeployDocument" => JsSuccess(DeployDocument)
      case "persistence.TaskListDocument" => JsSuccess(json.as[TaskListDocument])
      case "persistence.TaskRunDocument" => JsSuccess(json.as[TaskRunDocument])
      case "persistence.InfoDocument" => JsSuccess(json.as[InfoDocument])
      case "persistence.CommandOutputDocument" => JsSuccess(json.as[CommandOutputDocument])
      case "persistence.CommandErrorDocument" => JsSuccess(json.as[CommandErrorDocument])
      case "persistence.VerboseDocument" => JsSuccess(json.as[VerboseDocument])
      case "persistence.FailDocument" => JsSuccess(json.as[FailDocument])
      case "persistence.FinishContextDocument" => JsSuccess(FinishContextDocument)
      case "persistence.FailContextDocument" => JsSuccess(FailContextDocument)
      case "persistence.WarningDocument" => JsSuccess(json.as[WarningDocument])
      case hint => throw new IllegalArgumentException(s"Don't know how to construct MessageDocument of type $hint")
    }
  }

  def apply(from: Message): MessageDocument = {
    from match {
      case Deploy(_) => DeployDocument
      case TaskList(taskList) => TaskListDocument(taskList)
      case TaskRun(task) => TaskRunDocument(task)
      case Info(text) => InfoDocument(text)
      case CommandOutput(text) => CommandOutputDocument(text)
      case CommandError(text) => CommandErrorDocument(text)
      case Verbose(text) => VerboseDocument(text)
      case Fail(text, detail) => FailDocument(text, detail)
      case FinishContext(_) => FinishContextDocument
      case FailContext(_) => FailContextDocument
      case Warning(text) => WarningDocument(text)
      case StartContext(_) => throw new IllegalArgumentException("StartContext can not be turned into a MessageDocument")
    }
  }

  def from(dbo: DBObject): MessageDocument = {
    import DetailConversions._
    dbo.as[String]("_typeHint").replace("$", "") match {
      case "persistence.DeployDocument" => DeployDocument
      case "persistence.TaskListDocument" => TaskListDocument(dbo.as[MongoDBList]("taskList").flatMap(dbo => taskDetail.fromDBO(dbo.asInstanceOf[DBObject])).toList)
      case "persistence.TaskRunDocument" => TaskRunDocument(taskDetail.fromDBO(dbo.as[DBObject]("task")).get)
      case "persistence.InfoDocument" => InfoDocument(dbo.as[String]("text"))
      case "persistence.CommandOutputDocument" => CommandOutputDocument(dbo.as[String]("text"))
      case "persistence.CommandErrorDocument" => CommandErrorDocument(dbo.as[String]("text"))
      case "persistence.VerboseDocument" => VerboseDocument(dbo.as[String]("text"))
      case "persistence.FailDocument" => FailDocument(dbo.as[String]("text"), throwableDetail.fromDBO(dbo.as[DBObject]("detail")).get)
      case "persistence.FinishContextDocument" => FinishContextDocument
      case "persistence.FailContextDocument" => FailContextDocument
      case "persistence.WarningDocument" => WarningDocument(dbo.as[String]("text"))
      case hint => throw new IllegalArgumentException(s"Don't know how to construct MessageDocument of type $hint")
    }
  }
}


case object DeployDocument extends MessageDocument {
  def asMessage(params: DeployParameters, originalMessage: Option[Message]) = Deploy(params)
}

case class TaskListDocument(taskList: List[TaskDetail]) extends MessageDocument {
  def asMessage(params: DeployParameters, originalMessage: Option[Message]) = TaskList(taskList)
  override lazy val dboFields = List("taskList" -> taskList.map(DetailConversions.taskDetail.toDBO))
}
object TaskListDocument {
  implicit def formats: Format[TaskListDocument] = Json.format[TaskListDocument]
}

case class TaskRunDocument(task: TaskDetail) extends MessageDocument {
  def asMessage(params: DeployParameters, originalMessage: Option[Message]) = TaskRun(task)
  override lazy val dboFields = List("task" -> DetailConversions.taskDetail.toDBO(task))
}
object TaskRunDocument {
  implicit def formats: Format[TaskRunDocument] = Json.format[TaskRunDocument]
}

case class InfoDocument(text: String) extends MessageDocument {
  def asMessage(params: DeployParameters, originalMessage: Option[Message]) = Info(text)
  override lazy val dboFields = List("text" -> text)
}
object InfoDocument {
  implicit def formats: Format[InfoDocument] = Json.format[InfoDocument]
}

case class CommandOutputDocument(text: String) extends MessageDocument {
  def asMessage(params: DeployParameters, originalMessage: Option[Message]) = CommandOutput(text)
  override lazy val dboFields = List("text" -> text)
}
object CommandOutputDocument {
  implicit def formats: Format[CommandOutputDocument] = Json.format[CommandOutputDocument]
}

case class CommandErrorDocument(text: String) extends MessageDocument {
  def asMessage(params: DeployParameters, originalMessage: Option[Message]) = CommandError(text)
  override lazy val dboFields = List("text" -> text)
}
object CommandErrorDocument {
  implicit def formats: Format[CommandErrorDocument] = Json.format[CommandErrorDocument]
}

case class VerboseDocument(text: String) extends MessageDocument {
  def asMessage(params: DeployParameters, originalMessage: Option[Message]) = Verbose(text)
  override lazy val dboFields = List("text" -> text)
}
object VerboseDocument {
  implicit def formats: Format[VerboseDocument] = Json.format[VerboseDocument]
}

case class WarningDocument(text: String) extends MessageDocument {
  def asMessage(params: DeployParameters, originalMessage: Option[Message]) = Warning(text)
  override lazy val dboFields = List("text" -> text)
}
object WarningDocument {
  implicit def formats: Format[WarningDocument] = Json.format[WarningDocument]
}

case class FailDocument(text: String, detail: ThrowableDetail) extends MessageDocument {
  def asMessage(params: DeployParameters, originalMessage: Option[Message]) = Fail(text, detail)
  override lazy val dboFields = List("text" -> text, "detail" -> DetailConversions.throwableDetail.toDBO(detail))
}
object FailDocument {
  implicit def formats: Format[FailDocument] = Json.format[FailDocument]
}

case object FinishContextDocument extends MessageDocument {
  def asMessage(params: DeployParameters, originalMessage: Option[Message]) = FinishContext(originalMessage.get)
}

case object FailContextDocument extends MessageDocument {
  def asMessage(params: DeployParameters, originalMessage: Option[Message]) = FailContext(originalMessage.get)
}


case class LogDocument(
  deploy: UUID,
  id: UUID,
  parent: Option[UUID],
  document: MessageDocument,
  time: DateTime
)

object LogDocument extends MongoSerialisable[LogDocument] {
  implicit def formats: Format[LogDocument] = Json.format[LogDocument]

  def apply(res: WrappedResultSet): LogDocument = Json.parse(res.string(1)).as[LogDocument]

  def apply(wrapper: MessageWrapper): LogDocument = {
    LogDocument(wrapper.context.deployId, wrapper.messageId, wrapper.context.parentId, wrapper.stack.top, wrapper.stack.time)
  }
  def apply(deploy: UUID, id: UUID, parent: Option[UUID], document: Message, time: DateTime): LogDocument = {
    val messageDocument = document match {
        case StartContext(message) => message
        case other => other
      }
    LogDocument(deploy, id, parent, messageDocument.asMessageDocument, time)
  }

  implicit val logFormat: MongoFormat[LogDocument] = new LogMongoFormat
  private class LogMongoFormat extends MongoFormat[LogDocument] {
    def toDBO(a: LogDocument) = {
      val fields:List[(String,Any)] =
        List(
          "deploy" -> a.deploy,
          "id" -> a.id,
          "document" -> a.document.asDBObject,
          "time" -> a.time
        ) ++ a.parent.map("parent" -> _)
      fields.toMap
    }

    def fromDBO(dbo: MongoDBObject) = Some(LogDocument(
      deploy = dbo.as[UUID]("deploy"),
      id = dbo.as[UUID]("id"),
      parent = dbo.getAs[UUID]("parent"),
      document = MessageDocument.from(dbo.as[DBObject]("document")),
      time = dbo.as[DateTime]("time")
    ))
  }
}

case class LogDocumentTree(documents: Seq[LogDocument]) {
  lazy val idMap = documents.map(log => log.id-> log).toMap
  lazy val parentMap = documents.filter(_.parent.isDefined).groupBy(_.parent.get).withDefaultValue(Nil)

  lazy val roots = documents.filter(_.parent.isEmpty)

  def parentOf(child: LogDocument): Option[LogDocument] = child.parent.flatMap(idMap.get)
  def childrenOf(parent: LogDocument): Seq[LogDocument] = parentMap(parent.id).sortBy(_.time.getMillis)

  def traverseTree(root: LogDocument): Seq[LogDocument] = {
    root :: childrenOf(root).flatMap(traverseTree).toList
  }
}

object DetailConversions {
  val taskDetail = new MongoFormat[TaskDetail] {
    def toDBO(a: TaskDetail) = {
      val fields:List[(String,Any)] =
        List(
          "name" -> a.name,
          "description" -> a.description,
          "verbose" -> a.verbose
        )
      fields.toMap
    }

    def fromDBO(dbo: MongoDBObject) = Some(TaskDetail(
      name = dbo.as[String]("name"),
      description = dbo.as[String]("description"),
      verbose = dbo.as[String]("verbose")
    ))
  }

  val throwableDetail = new MongoFormat[ThrowableDetail] {
    def toDBO(a: ThrowableDetail) = {
      val fields:List[(String,Any)] =
        List(
          "name" -> a.name,
          "message" -> a.message,
          "stackTrace" -> a.stackTrace
        ) ++ a.cause.map("cause" -> toDBO(_))
      fields.toMap
    }

    def fromDBO(dbo: MongoDBObject): Option[ThrowableDetail] = Some(ThrowableDetail(
      name = dbo.as[String]("name"),
      message = dbo.as[String]("message"),
      stackTrace = dbo.as[String]("stackTrace"),
      cause = dbo.getAs[DBObject]("cause").flatMap(dbo => fromDBO(dbo))
    ))
  }
}

<<<<<<< HEAD
sealed trait MessageDocument {
  def asMessage(params: DeployParameters, originalMessage: Option[Message] = None): Message
  def asDBObject:DBObject = {
    val fields:List[(String,Any)] =
      List("_typeHint" -> getClass.getName) ++ dboFields
    fields.toMap
  }
  def dboFields:List[(String,Any)] = Nil
}

case class DeployDocument() extends MessageDocument {
  def asMessage(params: DeployParameters, originalMessage: Option[Message]) = Deploy(params)
}
case class TaskListDocument(taskList: List[TaskDetail]) extends MessageDocument {
  def asMessage(params: DeployParameters, originalMessage: Option[Message]) = TaskList(taskList)
  override lazy val dboFields = List("taskList" -> taskList.map(DetailConversions.taskDetail.toDBO))
}
case class TaskRunDocument(task: TaskDetail) extends MessageDocument {
  def asMessage(params: DeployParameters, originalMessage: Option[Message]) = TaskRun(task)
  override lazy val dboFields = List("task" -> DetailConversions.taskDetail.toDBO(task))
}
case class InfoDocument(text: String) extends MessageDocument {
  def asMessage(params: DeployParameters, originalMessage: Option[Message]) = Info(text)
  override lazy val dboFields = List("text" -> text)
}
case class CommandOutputDocument(text: String) extends MessageDocument {
  def asMessage(params: DeployParameters, originalMessage: Option[Message]) = CommandOutput(text)
  override lazy val dboFields = List("text" -> text)
}
case class CommandErrorDocument(text: String) extends MessageDocument {
  def asMessage(params: DeployParameters, originalMessage: Option[Message]) = CommandError(text)
  override lazy val dboFields = List("text" -> text)
}
case class VerboseDocument(text: String) extends MessageDocument {
  def asMessage(params: DeployParameters, originalMessage: Option[Message]) = Verbose(text)
  override lazy val dboFields = List("text" -> text)
}
case class WarningDocument(text: String) extends MessageDocument {
  def asMessage(params: DeployParameters, originalMessage: Option[Message]) = Warning(text)
  override lazy val dboFields = List("text" -> text)
}
case class FailDocument(text: String, detail: ThrowableDetail) extends MessageDocument {
  def asMessage(params: DeployParameters, originalMessage: Option[Message]) = Fail(text, detail)
  override lazy val dboFields = List("text" -> text, "detail" -> DetailConversions.throwableDetail.toDBO(detail))
}
case class FinishContextDocument() extends MessageDocument {
  def asMessage(params: DeployParameters, originalMessage: Option[Message]) = FinishContext(originalMessage.get)
}
case class FailContextDocument() extends MessageDocument {
  def asMessage(params: DeployParameters, originalMessage: Option[Message]) = FailContext(originalMessage.get)
}

object MessageDocument {
  def apply(from: Message): MessageDocument = {
    from match {
      case Deploy(_) => DeployDocument()
      case TaskList(taskList) => TaskListDocument(taskList)
      case TaskRun(task) => TaskRunDocument(task)
      case Info(text) => InfoDocument(text)
      case CommandOutput(text) => CommandOutputDocument(text)
      case CommandError(text) => CommandErrorDocument(text)
      case Verbose(text) => VerboseDocument(text)
      case Fail(text, detail) => FailDocument(text,detail)
      case FinishContext(message) => FinishContextDocument()
      case FailContext(message) => FailContextDocument()
      case Warning(text) => WarningDocument(text)
      case StartContext(_) => throw new IllegalArgumentException("StartContext can not be turned into a MessageDocument")
    }
  }
  def from(dbo:DBObject): MessageDocument = {
    import DetailConversions._
    dbo.as[String]("_typeHint").filterNot('$' == _) match {
      case "persistence.DeployDocument" => DeployDocument()
      case "persistence.TaskListDocument" =>
        TaskListDocument(dbo.as[MongoDBList]("taskList").flatMap(dbo => taskDetail.fromDBO(dbo.asInstanceOf[DBObject])).toList)
      case "persistence.TaskRunDocument" => TaskRunDocument(taskDetail.fromDBO(dbo.as[DBObject]("task")).get)
      case "persistence.InfoDocument" => InfoDocument(dbo.as[String]("text"))
      case "persistence.CommandOutputDocument" => CommandOutputDocument(dbo.as[String]("text"))
      case "persistence.CommandErrorDocument" => CommandErrorDocument(dbo.as[String]("text"))
      case "persistence.VerboseDocument" => VerboseDocument(dbo.as[String]("text"))
      case "persistence.FailDocument" =>
        FailDocument(dbo.as[String]("text"), throwableDetail.fromDBO(dbo.as[DBObject]("detail")).get)
      case "persistence.FinishContextDocument" => FinishContextDocument()
      case "persistence.FailContextDocument" => FailContextDocument()
      case "persistence.WarningDocument" => WarningDocument(dbo.as[String]("text"))
      case hint =>
        throw new IllegalArgumentException(s"Don't know how to construct MessageDocument of type $hint}")
    }
  }
}

=======
>>>>>>> 9d6609f0
case class DeploymentKeyDocument(name: String, action: String, stack: String, region: String)

object DeploymentKeyDocument extends MongoSerialisable[DeploymentKeyDocument] {
  implicit def formats: Format[DeploymentKeyDocument] = Json.format[DeploymentKeyDocument]

  implicit val deploymentKeyFormat: MongoFormat[DeploymentKeyDocument] = new DeploymentKeyFormat
  private class DeploymentKeyFormat extends MongoFormat[DeploymentKeyDocument] {
    def toDBO(a: DeploymentKeyDocument) = {
      val fields: List[(String, Any)] =
        List(
          "name" -> a.name,
          "action" -> a.action,
          "stack" -> a.stack,
          "region" -> a.region
        )
      fields.toMap
    }

    def fromDBO(dbo: MongoDBObject) = {
      Some(DeploymentKeyDocument(
        name = dbo.as[String]("name"),
        action = dbo.as[String]("action"),
        stack = dbo.as[String]("stack"),
        region = dbo.as[String]("region")
      ))
    }
  }
}



case object AllDocument extends DeploymentSelectorDocument {
  def dboFields = Nil
}

case class DeploymentKeysSelectorDocument(ids: List[DeploymentKeyDocument]) extends DeploymentSelectorDocument {
  def dboFields = List("keys" -> ids.map(_.toDBO))
}
object DeploymentKeysSelectorDocument {
  implicit def formats: Format[DeploymentKeysSelectorDocument] = Json.format[DeploymentKeysSelectorDocument]
}<|MERGE_RESOLUTION|>--- conflicted
+++ resolved
@@ -398,100 +398,6 @@
   }
 }
 
-<<<<<<< HEAD
-sealed trait MessageDocument {
-  def asMessage(params: DeployParameters, originalMessage: Option[Message] = None): Message
-  def asDBObject:DBObject = {
-    val fields:List[(String,Any)] =
-      List("_typeHint" -> getClass.getName) ++ dboFields
-    fields.toMap
-  }
-  def dboFields:List[(String,Any)] = Nil
-}
-
-case class DeployDocument() extends MessageDocument {
-  def asMessage(params: DeployParameters, originalMessage: Option[Message]) = Deploy(params)
-}
-case class TaskListDocument(taskList: List[TaskDetail]) extends MessageDocument {
-  def asMessage(params: DeployParameters, originalMessage: Option[Message]) = TaskList(taskList)
-  override lazy val dboFields = List("taskList" -> taskList.map(DetailConversions.taskDetail.toDBO))
-}
-case class TaskRunDocument(task: TaskDetail) extends MessageDocument {
-  def asMessage(params: DeployParameters, originalMessage: Option[Message]) = TaskRun(task)
-  override lazy val dboFields = List("task" -> DetailConversions.taskDetail.toDBO(task))
-}
-case class InfoDocument(text: String) extends MessageDocument {
-  def asMessage(params: DeployParameters, originalMessage: Option[Message]) = Info(text)
-  override lazy val dboFields = List("text" -> text)
-}
-case class CommandOutputDocument(text: String) extends MessageDocument {
-  def asMessage(params: DeployParameters, originalMessage: Option[Message]) = CommandOutput(text)
-  override lazy val dboFields = List("text" -> text)
-}
-case class CommandErrorDocument(text: String) extends MessageDocument {
-  def asMessage(params: DeployParameters, originalMessage: Option[Message]) = CommandError(text)
-  override lazy val dboFields = List("text" -> text)
-}
-case class VerboseDocument(text: String) extends MessageDocument {
-  def asMessage(params: DeployParameters, originalMessage: Option[Message]) = Verbose(text)
-  override lazy val dboFields = List("text" -> text)
-}
-case class WarningDocument(text: String) extends MessageDocument {
-  def asMessage(params: DeployParameters, originalMessage: Option[Message]) = Warning(text)
-  override lazy val dboFields = List("text" -> text)
-}
-case class FailDocument(text: String, detail: ThrowableDetail) extends MessageDocument {
-  def asMessage(params: DeployParameters, originalMessage: Option[Message]) = Fail(text, detail)
-  override lazy val dboFields = List("text" -> text, "detail" -> DetailConversions.throwableDetail.toDBO(detail))
-}
-case class FinishContextDocument() extends MessageDocument {
-  def asMessage(params: DeployParameters, originalMessage: Option[Message]) = FinishContext(originalMessage.get)
-}
-case class FailContextDocument() extends MessageDocument {
-  def asMessage(params: DeployParameters, originalMessage: Option[Message]) = FailContext(originalMessage.get)
-}
-
-object MessageDocument {
-  def apply(from: Message): MessageDocument = {
-    from match {
-      case Deploy(_) => DeployDocument()
-      case TaskList(taskList) => TaskListDocument(taskList)
-      case TaskRun(task) => TaskRunDocument(task)
-      case Info(text) => InfoDocument(text)
-      case CommandOutput(text) => CommandOutputDocument(text)
-      case CommandError(text) => CommandErrorDocument(text)
-      case Verbose(text) => VerboseDocument(text)
-      case Fail(text, detail) => FailDocument(text,detail)
-      case FinishContext(message) => FinishContextDocument()
-      case FailContext(message) => FailContextDocument()
-      case Warning(text) => WarningDocument(text)
-      case StartContext(_) => throw new IllegalArgumentException("StartContext can not be turned into a MessageDocument")
-    }
-  }
-  def from(dbo:DBObject): MessageDocument = {
-    import DetailConversions._
-    dbo.as[String]("_typeHint").filterNot('$' == _) match {
-      case "persistence.DeployDocument" => DeployDocument()
-      case "persistence.TaskListDocument" =>
-        TaskListDocument(dbo.as[MongoDBList]("taskList").flatMap(dbo => taskDetail.fromDBO(dbo.asInstanceOf[DBObject])).toList)
-      case "persistence.TaskRunDocument" => TaskRunDocument(taskDetail.fromDBO(dbo.as[DBObject]("task")).get)
-      case "persistence.InfoDocument" => InfoDocument(dbo.as[String]("text"))
-      case "persistence.CommandOutputDocument" => CommandOutputDocument(dbo.as[String]("text"))
-      case "persistence.CommandErrorDocument" => CommandErrorDocument(dbo.as[String]("text"))
-      case "persistence.VerboseDocument" => VerboseDocument(dbo.as[String]("text"))
-      case "persistence.FailDocument" =>
-        FailDocument(dbo.as[String]("text"), throwableDetail.fromDBO(dbo.as[DBObject]("detail")).get)
-      case "persistence.FinishContextDocument" => FinishContextDocument()
-      case "persistence.FailContextDocument" => FailContextDocument()
-      case "persistence.WarningDocument" => WarningDocument(dbo.as[String]("text"))
-      case hint =>
-        throw new IllegalArgumentException(s"Don't know how to construct MessageDocument of type $hint}")
-    }
-  }
-}
-
-=======
->>>>>>> 9d6609f0
 case class DeploymentKeyDocument(name: String, action: String, stack: String, region: String)
 
 object DeploymentKeyDocument extends MongoSerialisable[DeploymentKeyDocument] {
