package ci

import cats.syntax.either._
import conf.Config
import controllers.Logging
import lifecycle.Lifecycle
import magenta.Build
import magenta.artifact._
import magenta.deployment_type.DeploymentType
import magenta.graph.Graph
import magenta.input.{All, ConfigErrors, Deployment}
import magenta.input.resolver.Resolver
import persistence.TargetDynamoRepository

case class Target(region: String, stack: String, app: String)

object TargetResolver {
  def extractTargets(graph: Graph[Deployment]): Set[Target] = {
    graph.nodes.values.flatMap { deployment =>
      for {
        region <- deployment.regions.toList
        stack <- deployment.stacks.toList
      } yield Target(region, stack, deployment.app)
    }
  }

  def fetchYaml(build: Build): Either[S3Error, String] = {
    val artifact = S3YamlArtifact(build, Configuration.artifact.aws.bucketName)
    val deployObjectPath = artifact.deployObject
    S3Location.fetchContentAsString(deployObjectPath)(Configuration.artifact.aws.client)
  }
}

class TargetResolver(ciBuildPoller: CIBuildPoller, deploymentTypes: Seq[DeploymentType]) extends Lifecycle with Logging {
  val poller = ciBuildPoller.newBuilds.subscribe { build =>
    val result = for {
      yaml <- TargetResolver.fetchYaml(build.toMagentaBuild)
      deployGraph <- Resolver.resolveDeploymentGraph(yaml, deploymentTypes, All).toEither
      targets = TargetResolver.extractTargets(deployGraph)
    } yield {
      targets.map { t =>
        Either.catchNonFatal(t -> TargetDynamoRepository.set(t, build.jobName, build.startTime))
      }
    }
    result match {
      case Right(putResults) =>
        putResults.foreach {
          case Right((target, _)) => log.debug(s"Persisted $target for $build")
          case Left(t) => log.warn(s"Error persisting target for $build", t)
        }
      case Left(error) =>
        val message: (String, Option[Throwable]) = error match {
          case EmptyS3Location(location) => s"Empty location: $location" -> None
          case UnknownS3Error(exception) => s"Unknown S3 error" -> Some(exception)
          case ConfigErrors(errors) => s"Configuration errors: ${errors.toList.mkString("; ")}" -> None
          case _ => s"Unknown error" -> None
        }
        message match {
          case (msg, Some(t)) => log.warn(s"Error resolving target for $build: $msg", t)
          case (msg, None) => log.warn(s"Error resolving target for $build: $msg")
        }
    }
  }

<<<<<<< HEAD
  def fetchYaml(build: CIBuild): Either[S3Error, String] = {
    val artifact = S3YamlArtifact(build.toMagentaBuild, Config.artifact.aws.bucketName)
    val deployObjectPath = artifact.deployObject
    S3Location.fetchContentAsString(deployObjectPath)(Config.artifact.aws.client)
  }

  def extractTargets(graph: Graph[Deployment]): Set[Target] = {
    graph.nodes.values.flatMap { deployment =>
      for {
        region <- deployment.regions.toList
        stack <- deployment.stacks.toList
      } yield Target(region, stack, deployment.app)
    }
  }

=======
>>>>>>> 3b19d7de
  override def init() = {}

  override def shutdown() = {
    poller.unsubscribe()
  }
}<|MERGE_RESOLUTION|>--- conflicted
+++ resolved
@@ -15,7 +15,7 @@
 case class Target(region: String, stack: String, app: String)
 
 object TargetResolver {
-  def extractTargets(graph: Graph[Deployment]): Set[Target] = {
+  def extractTargets(graph: Graph[Deployment]): Set[Target] = {   
     graph.nodes.values.flatMap { deployment =>
       for {
         region <- deployment.regions.toList
@@ -24,10 +24,10 @@
     }
   }
 
-  def fetchYaml(build: Build): Either[S3Error, String] = {
-    val artifact = S3YamlArtifact(build, Configuration.artifact.aws.bucketName)
+  def fetchYaml(build: Build): Either[S3Error, String] = {    
+    val artifact = S3YamlArtifact(build.toMagentaBuild, Config.artifact.aws.bucketName)
     val deployObjectPath = artifact.deployObject
-    S3Location.fetchContentAsString(deployObjectPath)(Configuration.artifact.aws.client)
+    S3Location.fetchContentAsString(deployObjectPath)(Config.artifact.aws.client)
   }
 }
 
@@ -61,25 +61,7 @@
         }
     }
   }
-
-<<<<<<< HEAD
-  def fetchYaml(build: CIBuild): Either[S3Error, String] = {
-    val artifact = S3YamlArtifact(build.toMagentaBuild, Config.artifact.aws.bucketName)
-    val deployObjectPath = artifact.deployObject
-    S3Location.fetchContentAsString(deployObjectPath)(Config.artifact.aws.client)
-  }
-
-  def extractTargets(graph: Graph[Deployment]): Set[Target] = {
-    graph.nodes.values.flatMap { deployment =>
-      for {
-        region <- deployment.regions.toList
-        stack <- deployment.stacks.toList
-      } yield Target(region, stack, deployment.app)
-    }
-  }
-
-=======
->>>>>>> 3b19d7de
+  
   override def init() = {}
 
   override def shutdown() = {
