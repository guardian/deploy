package notification

import java.util.UUID

import ci.TargetResolver
import com.gu.anghammarad.Anghammarad
import com.gu.anghammarad.models._
import conf.Config
import controllers.{Logging, routes}
import lifecycle.Lifecycle
import magenta.Message.Fail
import magenta.deployment_type.DeploymentType
import magenta.input.resolver.Resolver
import magenta.{DeployParameters, DeployReporter}
import schedule.ScheduledDeployer

<<<<<<< HEAD
import scala.concurrent.ExecutionContext

class ScheduledDeployFailureNotifications(deploymentTypes: Seq[DeploymentType])(implicit ec: ExecutionContext) extends Lifecycle with Logging {
=======
class ScheduledDeployFailureNotifications(config: Config,
                                          deploymentTypes: Seq[DeploymentType],
                                          targetResolver: TargetResolver)
                                         (implicit ec: ExecutionContext)
  extends Lifecycle with Logging {
>>>>>>> f5ee7661

  lazy private val anghammaradTopicARN = config.scheduledDeployment.anghammaradTopicARN
  lazy private val snsClient = config.scheduledDeployment.snsClient
  lazy private val prefix = config.urls.publicPrefix

  def url(uuid: UUID): String = {
    val path = routes.DeployController.viewUUID(uuid.toString,true)
    prefix + path.url
  }

  def failedDeployNotification(uuid: UUID, parameters: DeployParameters) = {
    val deriveAnghammaradTargets = for {
      yaml <- targetResolver.fetchYaml(parameters.build)
      deployGraph <- Resolver.resolveDeploymentGraph(yaml, deploymentTypes, magenta.input.All).toEither
    } yield {
      TargetResolver.extractTargets(deployGraph).toList.flatMap { target =>
        List(App(target.app), Stack(target.stack))
      } ++ List(Stage(parameters.stage.name))
    }

    deriveAnghammaradTargets match {
      case Right(targets) =>
        val failureMessage = s"Your scheduled deploy for ${parameters.build.projectName} (build ${parameters.build.id}) to stage ${parameters.stage.name} failed."
        Anghammarad.notify(
          subject = s"Scheduled deploy failed",
          message = failureMessage,
          sourceSystem = "riff-raff",
          channel = All,
          target = targets,
          actions = List(Action("View failed deploy", url(uuid))),
          topicArn = anghammaradTopicARN,
          client = snsClient
        ).recover { case ex => log.error(s"Failed to send notification (via Anghammarad) for $uuid", ex) }
      case Left(_) =>
        log.error(s"Failed to derive targets required to notify about failed scheduled deploy: $uuid")
    }
  }

  def scheduledDeploy(deployParameters: DeployParameters): Boolean = deployParameters.deployer == ScheduledDeployer.deployer

  val messageSub = DeployReporter.messages.subscribe(message => {
    message.stack.top match {
      case Fail(_, _) if scheduledDeploy(message.context.parameters) =>
        log.info(s"Attempting to send notification via Anghammarad")
        failedDeployNotification(message.context.deployId, message.context.parameters)
      case _ =>
    }
  })

  def init() {}

  def shutdown() {
    messageSub.unsubscribe()
  }


}<|MERGE_RESOLUTION|>--- conflicted
+++ resolved
@@ -14,17 +14,11 @@
 import magenta.{DeployParameters, DeployReporter}
 import schedule.ScheduledDeployer
 
-<<<<<<< HEAD
-import scala.concurrent.ExecutionContext
-
-class ScheduledDeployFailureNotifications(deploymentTypes: Seq[DeploymentType])(implicit ec: ExecutionContext) extends Lifecycle with Logging {
-=======
 class ScheduledDeployFailureNotifications(config: Config,
                                           deploymentTypes: Seq[DeploymentType],
                                           targetResolver: TargetResolver)
                                          (implicit ec: ExecutionContext)
   extends Lifecycle with Logging {
->>>>>>> f5ee7661
 
   lazy private val anghammaradTopicARN = config.scheduledDeployment.anghammaradTopicARN
   lazy private val snsClient = config.scheduledDeployment.snsClient
