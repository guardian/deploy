<<<<<<< HEAD
import conf.Config
=======
import java.io.File

import com.typesafe.config.ConfigFactory
>>>>>>> f5ee7661
import play.api.ApplicationLoader.Context
import play.api.{Application, ApplicationLoader, Configuration, LoggerConfigurator}

class AppLoader extends ApplicationLoader {

  override def load(context: Context): Application = {
    LoggerConfigurator(context.environment.classLoader).foreach {
      _.configure(context.environment)
    }

<<<<<<< HEAD
    val newConf = context.initialConfiguration ++ Configuration(Config.configuration)
    val contextWithConfig = context.copy(initialConfiguration = newConf)

    val components = new AppComponents(contextWithConfig)
=======
    val userConf = ConfigFactory.parseFile(new File(s"${scala.util.Properties.userHome}/.gu/riff-raff.conf"))
    val contextWithNewConfig = context.copy(initialConfiguration = context.initialConfiguration ++ Configuration(userConf))

    val components = new AppComponents(contextWithNewConfig)
>>>>>>> f5ee7661

    components.application
  }

}<|MERGE_RESOLUTION|>--- conflicted
+++ resolved
@@ -1,10 +1,6 @@
-<<<<<<< HEAD
-import conf.Config
-=======
 import java.io.File
 
 import com.typesafe.config.ConfigFactory
->>>>>>> f5ee7661
 import play.api.ApplicationLoader.Context
 import play.api.{Application, ApplicationLoader, Configuration, LoggerConfigurator}
 
@@ -15,17 +11,10 @@
       _.configure(context.environment)
     }
 
-<<<<<<< HEAD
-    val newConf = context.initialConfiguration ++ Configuration(Config.configuration)
-    val contextWithConfig = context.copy(initialConfiguration = newConf)
-
-    val components = new AppComponents(contextWithConfig)
-=======
     val userConf = ConfigFactory.parseFile(new File(s"${scala.util.Properties.userHome}/.gu/riff-raff.conf"))
     val contextWithNewConfig = context.copy(initialConfiguration = context.initialConfiguration ++ Configuration(userConf))
 
     val components = new AppComponents(contextWithNewConfig)
->>>>>>> f5ee7661
 
     components.application
   }
