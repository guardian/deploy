--- conflicted
+++ resolved
@@ -13,15 +13,9 @@
   val commonDeps = Seq(
     "io.reactivex" %% "rxscala" % "0.27.0",
     "org.parboiled" %% "parboiled" % "2.1.8",
-<<<<<<< HEAD
-    "org.typelevel" %% "cats-core" % "2.7.0",
-    "org.scalatest" %% "scalatest" % "3.2.13" % Test,
-    "org.mockito" %% "mockito-scala" % "1.16.55" % Test
-=======
     "org.typelevel" %% "cats-core" % "2.8.0",
     "org.scalatest" %% "scalatest" % "3.2.9" % Test,
     "org.mockito" %% "mockito-scala" % "1.17.12" % Test
->>>>>>> 9d7c39e8
   )
 
   val magentaLibDeps = commonDeps ++ Seq(
