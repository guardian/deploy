import play.sbt.PlayImport._
import sbt._

object Dependencies {

  object Versions {
    val aws = "2.17.248"
<<<<<<< HEAD
    val jackson = "2.13.4"
    val awsRds = "1.12.295"
=======
    val jackson = "2.13.3"
    val awsRds = "1.12.296"
>>>>>>> 20372830
    val enumeratumPlay = "1.7.0"
  }

  // https://github.com/orgs/playframework/discussions/11222
  private val jacksonOverrides = Seq(
    "com.fasterxml.jackson.core"     % "jackson-core",
    "com.fasterxml.jackson.core"     % "jackson-annotations",
    "com.fasterxml.jackson.datatype" % "jackson-datatype-jdk8",
    "com.fasterxml.jackson.datatype" % "jackson-datatype-jsr310",
    "com.fasterxml.jackson.core" % "jackson-databind",
  ).map(_ % Versions.jackson)

  private val akkaSerializationJacksonOverrides = Seq(
    "com.fasterxml.jackson.dataformat" % "jackson-dataformat-cbor",
    "com.fasterxml.jackson.module"     % "jackson-module-parameter-names",
    "com.fasterxml.jackson.module"     %% "jackson-module-scala",
  ).map(_ % Versions.jackson)

  val commonDeps = Seq(
    "io.reactivex" %% "rxscala" % "0.27.0",
    "org.scalatest" %% "scalatest" % "3.2.13" % Test,
    "org.parboiled" %% "parboiled" % "2.4.0",
    "org.typelevel" %% "cats-core" % "2.8.0",
    "org.mockito" %% "mockito-scala" % "1.17.12" % Test
  )

  val magentaLibDeps = commonDeps ++ jacksonOverrides ++ akkaSerializationJacksonOverrides ++ Seq(
    "com.squareup.okhttp3" % "okhttp" % "4.10.0",
    // Not upgradeable until Play moves to 1.3+. It depends on slf4j 2, which has breaking changes
    "ch.qos.logback" % "logback-classic" % "1.2.11", // scala-steward:off,
    "software.amazon.awssdk" % "core" % Versions.aws,
    "software.amazon.awssdk" % "autoscaling" % Versions.aws,
    "software.amazon.awssdk" % "s3" % Versions.aws,
    "software.amazon.awssdk" % "ec2" % Versions.aws,
    "software.amazon.awssdk" % "elasticloadbalancing" % Versions.aws,
    "software.amazon.awssdk" % "elasticloadbalancingv2" % Versions.aws,
    "software.amazon.awssdk" % "lambda" % Versions.aws,
    "software.amazon.awssdk" % "cloudformation" % Versions.aws,
    "software.amazon.awssdk" % "sts" % Versions.aws,
    "software.amazon.awssdk" % "ssm" % Versions.aws,
    "com.gu" %% "fastly-api-client" % "0.4.1",
    "com.fasterxml.jackson.dataformat" % "jackson-dataformat-yaml" % Versions.jackson,
    "com.fasterxml.jackson.core" % "jackson-databind" % Versions.jackson,
    "com.typesafe.play" %% "play-json" % "2.9.3",
    "com.beachape" %% "enumeratum-play-json" % Versions.enumeratumPlay,
    "com.google.apis" % "google-api-services-deploymentmanager" % "v2-rev20220811-2.0.0",
    "com.google.cloud" % "google-cloud-storage" % "2.11.3",
    "org.scala-lang.modules" %% "scala-parallel-collections" % "1.0.4"
  ).map((m: ModuleID) =>
    // don't even ask why I need to do this
    m.excludeAll(ExclusionRule(organization = "com.google.code.findbugs", name = "jsr305"))
  )

  val riffRaffDeps = commonDeps ++ jacksonOverrides ++ akkaSerializationJacksonOverrides ++ Seq(
    evolutions,
    jdbc,
    "com.gu.play-googleauth" %% "play-v28" % "2.2.6",
    "com.gu.play-secret-rotation" %% "play-v28" % "0.36",
    "com.gu.play-secret-rotation" %% "aws-parameterstore-sdk-v2" % "0.36",
    "com.typesafe.akka" %% "akka-agent" % "2.5.32",
    "org.pegdown" % "pegdown" % "1.6.0",
    "com.adrianhurt" %% "play-bootstrap" % "1.6.1-P28-B3", // scala-steward:off,
    "org.scanamo" %% "scanamo" % "1.0.0-M11", // scala-steward:off,
    "software.amazon.awssdk" % "dynamodb" % Versions.aws,
    "software.amazon.awssdk" % "sns" % Versions.aws,
    "org.quartz-scheduler" % "quartz" % "2.3.2",
    "com.gu" %% "anghammarad-client" % "1.2.0",
    "org.webjars" %% "webjars-play" % "2.8.13",
    "org.webjars" % "jquery" % "3.6.1",
    "org.webjars" % "jquery-ui" % "1.13.2",
    "org.webjars" % "bootstrap" % "3.4.1", // scala-steward:off
    "org.webjars" % "jasny-bootstrap" % "3.1.3-2", // scala-steward:off
    "org.webjars" % "momentjs" % "2.29.4",
    "net.logstash.logback" % "logstash-logback-encoder" % "7.2",
    "com.gu" % "kinesis-logback-appender" % "2.1.0",
    // Similar to logback-classic, update when Play supports logback 1.3+ / SLF4J 2+
    "org.slf4j" % "jul-to-slf4j" % "1.7.36", // scala-steward:off
    // We can't update this to 4.0.0 due to an incompatibility with Play 2.8.x, attempt to update along with Play
    "org.scalikejdbc" %% "scalikejdbc" % "3.5.0", // scala-steward:off
    "org.postgresql" % "postgresql" % "42.5.0",
    "com.beachape" %% "enumeratum-play" % Versions.enumeratumPlay,
    filters,
    ws,
    "com.typesafe.akka" %% "akka-testkit" % "2.6.19" % Test,
    "com.amazonaws" % "aws-java-sdk-rds" % Versions.awsRds
  ).map((m: ModuleID) =>
    // don't even ask why I need to do this
    m.excludeAll(ExclusionRule(organization = "com.google.code.findbugs", name = "jsr305"))
  )
}<|MERGE_RESOLUTION|>--- conflicted
+++ resolved
@@ -5,13 +5,8 @@
 
   object Versions {
     val aws = "2.17.248"
-<<<<<<< HEAD
-    val jackson = "2.13.4"
-    val awsRds = "1.12.295"
-=======
     val jackson = "2.13.3"
     val awsRds = "1.12.296"
->>>>>>> 20372830
     val enumeratumPlay = "1.7.0"
   }
 
