--- conflicted
+++ resolved
@@ -5,13 +5,8 @@
 
   object Versions {
     val aws = "2.20.147"
-<<<<<<< HEAD
     val jackson = "2.15.3"
-    val awsRds = "1.12.563"
-=======
-    val jackson = "2.15.2"
     val awsRds = "1.12.566"
->>>>>>> 2ff081cd
     val enumeratumPlay = "1.7.3"
   }
 
