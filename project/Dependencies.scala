import play.sbt.PlayImport._
import sbt._

object Dependencies {

  object Versions {
    val aws = "2.17.109"
    val jackson = "2.13.3"
<<<<<<< HEAD
    val awsRds = "1.12.276"
=======
    val awsRds = "1.12.278"
>>>>>>> 95bd89e5
    val enumeratumPlay = "1.7.0"
  }

  // https://github.com/orgs/playframework/discussions/11222
  private val jacksonOverrides = Seq(
    "com.fasterxml.jackson.core"     % "jackson-core",
    "com.fasterxml.jackson.core"     % "jackson-annotations",
    "com.fasterxml.jackson.datatype" % "jackson-datatype-jdk8",
    "com.fasterxml.jackson.datatype" % "jackson-datatype-jsr310",
    "com.fasterxml.jackson.core" % "jackson-databind",
  ).map(_ % Versions.jackson)

  private val akkaSerializationJacksonOverrides = Seq(
    "com.fasterxml.jackson.dataformat" % "jackson-dataformat-cbor",
    "com.fasterxml.jackson.module"     % "jackson-module-parameter-names",
    "com.fasterxml.jackson.module"     %% "jackson-module-scala",
  ).map(_ % Versions.jackson)

  val commonDeps = Seq(
    "io.reactivex" %% "rxscala" % "0.27.0",
    "org.parboiled" %% "parboiled" % "2.1.8",
    "org.typelevel" %% "cats-core" % "2.8.0",
    "org.scalatest" %% "scalatest" % "3.2.12" % Test,
    "org.mockito" %% "mockito-scala" % "1.17.12" % Test
  )

  val magentaLibDeps = commonDeps ++ jacksonOverrides ++ akkaSerializationJacksonOverrides ++ Seq(
    "com.squareup.okhttp3" % "okhttp" % "4.10.0",
    "org.bouncycastle" % "bcprov-jdk15on" % "1.61",
    "org.bouncycastle" % "bcpg-jdk15on" % "1.61",
    "ch.qos.logback" % "logback-classic" % "1.2.11",
    "software.amazon.awssdk" % "core" % Versions.aws,
    "software.amazon.awssdk" % "autoscaling" % Versions.aws,
    "software.amazon.awssdk" % "s3" % Versions.aws,
    "software.amazon.awssdk" % "ec2" % Versions.aws,
    "software.amazon.awssdk" % "elasticloadbalancing" % Versions.aws,
    "software.amazon.awssdk" % "elasticloadbalancingv2" % Versions.aws,
    "software.amazon.awssdk" % "lambda" % Versions.aws,
    "software.amazon.awssdk" % "cloudformation" % Versions.aws,
    "software.amazon.awssdk" % "sts" % Versions.aws,
    "software.amazon.awssdk" % "ssm" % Versions.aws,
    "com.gu" %% "fastly-api-client" % "0.4.1",
    "com.fasterxml.jackson.dataformat" % "jackson-dataformat-yaml" % Versions.jackson,
    "com.fasterxml.jackson.core" % "jackson-databind" % Versions.jackson,
    "com.typesafe.play" %% "play-json" % "2.9.2",
    "com.beachape" %% "enumeratum-play-json" % Versions.enumeratumPlay,
    "com.google.apis" % "google-api-services-deploymentmanager" % "v2-rev20220714-2.0.0",
    "com.google.cloud" % "google-cloud-storage" % "2.11.3",
    "org.scala-lang.modules" %% "scala-parallel-collections" % "1.0.4"
  ).map((m: ModuleID) =>
    // don't even ask why I need to do this
    m.excludeAll(ExclusionRule(organization = "com.google.code.findbugs", name = "jsr305"))
  )

  val riffRaffDeps = commonDeps ++ jacksonOverrides ++ akkaSerializationJacksonOverrides ++ Seq(
    evolutions,
    jdbc,
    "com.gu.play-googleauth" %% "play-v28" % "2.2.6",
<<<<<<< HEAD
    "com.gu.play-secret-rotation" %% "play-v28" % "0.36",
    "com.gu.play-secret-rotation" %% "aws-parameterstore-sdk-v2" % "0.36",
=======
    "com.gu.play-secret-rotation" %% "play-v28" % "0.33",
    "com.gu.play-secret-rotation" %% "aws-parameterstore-sdk-v2" % "0.33",
>>>>>>> 95bd89e5
    "com.typesafe.akka" %% "akka-agent" % "2.5.32",
    "org.pegdown" % "pegdown" % "1.6.0",
    "com.adrianhurt" %% "play-bootstrap" % "1.6.1-P28-B4",
    "org.scanamo" %% "scanamo" % "1.0.0-M11",
    "software.amazon.awssdk" % "dynamodb" % Versions.aws,
    "software.amazon.awssdk" % "sns" % Versions.aws,
    "org.quartz-scheduler" % "quartz" % "2.3.2",
    "com.gu" %% "anghammarad-client" % "1.2.0",
    "org.webjars" %% "webjars-play" % "2.8.13",
    "org.webjars" % "jquery" % "3.1.1",
    "org.webjars" % "jquery-ui" % "1.13.2",
    "org.webjars" % "bootstrap" % "3.3.7",
    "org.webjars" % "jasny-bootstrap" % "3.1.3-2",
    "org.webjars" % "momentjs" % "2.16.0",
    "net.logstash.logback" % "logstash-logback-encoder" % "7.2",
    "com.gu" % "kinesis-logback-appender" % "1.4.4",
    "org.slf4j" % "jul-to-slf4j" % "1.7.36",
    "org.scalikejdbc" %% "scalikejdbc" % "3.5.0",
    "org.postgresql" % "postgresql" % "42.4.1",
    "com.beachape" %% "enumeratum-play" % Versions.enumeratumPlay,
    filters,
    ws,
    "com.typesafe.akka" %% "akka-testkit" % "2.6.19" % Test,
    "com.amazonaws" % "aws-java-sdk-rds" % Versions.awsRds
  ).map((m: ModuleID) =>
    // don't even ask why I need to do this
    m.excludeAll(ExclusionRule(organization = "com.google.code.findbugs", name = "jsr305"))
  )
}<|MERGE_RESOLUTION|>--- conflicted
+++ resolved
@@ -6,11 +6,7 @@
   object Versions {
     val aws = "2.17.109"
     val jackson = "2.13.3"
-<<<<<<< HEAD
-    val awsRds = "1.12.276"
-=======
     val awsRds = "1.12.278"
->>>>>>> 95bd89e5
     val enumeratumPlay = "1.7.0"
   }
 
@@ -69,13 +65,8 @@
     evolutions,
     jdbc,
     "com.gu.play-googleauth" %% "play-v28" % "2.2.6",
-<<<<<<< HEAD
     "com.gu.play-secret-rotation" %% "play-v28" % "0.36",
     "com.gu.play-secret-rotation" %% "aws-parameterstore-sdk-v2" % "0.36",
-=======
-    "com.gu.play-secret-rotation" %% "play-v28" % "0.33",
-    "com.gu.play-secret-rotation" %% "aws-parameterstore-sdk-v2" % "0.33",
->>>>>>> 95bd89e5
     "com.typesafe.akka" %% "akka-agent" % "2.5.32",
     "org.pegdown" % "pegdown" % "1.6.0",
     "com.adrianhurt" %% "play-bootstrap" % "1.6.1-P28-B4",
