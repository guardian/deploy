--- conflicted
+++ resolved
@@ -49,17 +49,10 @@
   val riffRaffDeps = commonDeps ++ Seq(
     evolutions,
     jdbc,
-<<<<<<< HEAD
-    "com.gu.play-googleauth" %% "play-v28" % "2.2.2",
-    "com.gu.play-secret-rotation" %% "play-v28" % "0.36",
-    "com.gu.play-secret-rotation" %% "aws-parameterstore-sdk-v2" % "0.36",
-    "com.typesafe.akka" %% "akka-agent" % "2.5.26",
-=======
     "com.gu.play-googleauth" %% "play-v28" % "2.2.6",
     "com.gu.play-secret-rotation" %% "play-v28" % "0.33",
     "com.gu.play-secret-rotation" %% "aws-parameterstore-sdk-v2" % "0.33",
     "com.typesafe.akka" %% "akka-agent" % "2.5.32",
->>>>>>> 9d7c39e8
     "org.pegdown" % "pegdown" % "1.6.0",
     "com.adrianhurt" %% "play-bootstrap" % "1.6.1-P28-B4",
     "org.scanamo" %% "scanamo" % "1.0.0-M11",
