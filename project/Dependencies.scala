import play.sbt.PlayImport._
import sbt._

object Dependencies {

  object Versions {
    val aws = "2.17.109"
<<<<<<< HEAD
    val jackson = "2.9.10"
    val awsRds = "1.11.563"
=======
    val jackson = "2.9.8"
    val awsRds = "1.11.1034"
>>>>>>> 9d7c39e8
    val enumeratumPlay = "1.7.0"
  }

  val commonDeps = Seq(
    "io.reactivex" %% "rxscala" % "0.27.0",
    "org.parboiled" %% "parboiled" % "2.1.8",
    "org.typelevel" %% "cats-core" % "2.8.0",
    "org.scalatest" %% "scalatest" % "3.2.9" % Test,
    "org.mockito" %% "mockito-scala" % "1.17.12" % Test
  )

  val magentaLibDeps = commonDeps ++ Seq(
    "com.squareup.okhttp3" % "okhttp" % "4.10.0",
    "org.bouncycastle" % "bcprov-jdk15on" % "1.61",
    "org.bouncycastle" % "bcpg-jdk15on" % "1.61",
    "ch.qos.logback" % "logback-classic" % "1.2.11",
    "software.amazon.awssdk" % "core" % Versions.aws,
    "software.amazon.awssdk" % "autoscaling" % Versions.aws,
    "software.amazon.awssdk" % "s3" % Versions.aws,
    "software.amazon.awssdk" % "ec2" % Versions.aws,
    "software.amazon.awssdk" % "elasticloadbalancing" % Versions.aws,
    "software.amazon.awssdk" % "elasticloadbalancingv2" % Versions.aws,
    "software.amazon.awssdk" % "lambda" % Versions.aws,
    "software.amazon.awssdk" % "cloudformation" % Versions.aws,
    "software.amazon.awssdk" % "sts" % Versions.aws,
    "software.amazon.awssdk" % "ssm" % Versions.aws,
    "com.gu" %% "fastly-api-client" % "0.4.1",
    "com.fasterxml.jackson.dataformat" % "jackson-dataformat-yaml" % Versions.jackson,
    "com.fasterxml.jackson.core" % "jackson-databind" % Versions.jackson,
    "com.typesafe.play" %% "play-json" % "2.9.2",
    "com.beachape" %% "enumeratum-play-json" % Versions.enumeratumPlay,
    "com.google.apis" % "google-api-services-deploymentmanager" % "v2-rev20220714-2.0.0",
    "com.google.cloud" % "google-cloud-storage" % "2.11.2",
    "org.scala-lang.modules" %% "scala-parallel-collections" % "1.0.4"
  ).map((m: ModuleID) =>
    // don't even ask why I need to do this
    m.excludeAll(ExclusionRule(organization = "com.google.code.findbugs", name = "jsr305"))
  )

  val riffRaffDeps = commonDeps ++ Seq(
    evolutions,
    jdbc,
    "com.gu.play-googleauth" %% "play-v28" % "2.2.6",
    "com.gu.play-secret-rotation" %% "play-v28" % "0.33",
    "com.gu.play-secret-rotation" %% "aws-parameterstore-sdk-v2" % "0.33",
    "com.typesafe.akka" %% "akka-agent" % "2.5.32",
    "org.pegdown" % "pegdown" % "1.6.0",
    "com.adrianhurt" %% "play-bootstrap" % "1.6.1-P28-B4",
    "org.scanamo" %% "scanamo" % "1.0.0-M11",
    "software.amazon.awssdk" % "dynamodb" % Versions.aws,
    "software.amazon.awssdk" % "sns" % Versions.aws,
    "org.quartz-scheduler" % "quartz" % "2.3.2",
    "com.gu" %% "anghammarad-client" % "1.2.0",
    "org.webjars" %% "webjars-play" % "2.8.13",
    "org.webjars" % "jquery" % "3.1.1",
    "org.webjars" % "jquery-ui" % "1.13.1",
    "org.webjars" % "bootstrap" % "3.3.7",
    "org.webjars" % "jasny-bootstrap" % "3.1.3-2",
    "org.webjars" % "momentjs" % "2.16.0",
    "net.logstash.logback" % "logstash-logback-encoder" % "7.2",
    "com.gu" % "kinesis-logback-appender" % "1.4.4",
    "org.slf4j" % "jul-to-slf4j" % "1.7.36",
    "org.scalikejdbc" %% "scalikejdbc" % "3.5.0",
    "org.postgresql" % "postgresql" % "42.3.6",
    "com.beachape" %% "enumeratum-play" % Versions.enumeratumPlay,
    filters,
    ws,
    "com.typesafe.akka" %% "akka-testkit" % "2.6.19" % Test,
    "com.amazonaws" % "aws-java-sdk-rds" % Versions.awsRds
  ).map((m: ModuleID) =>
    // don't even ask why I need to do this
    m.excludeAll(ExclusionRule(organization = "com.google.code.findbugs", name = "jsr305"))
  )
}<|MERGE_RESOLUTION|>--- conflicted
+++ resolved
@@ -5,13 +5,8 @@
 
   object Versions {
     val aws = "2.17.109"
-<<<<<<< HEAD
-    val jackson = "2.9.10"
-    val awsRds = "1.11.563"
-=======
     val jackson = "2.9.8"
     val awsRds = "1.11.1034"
->>>>>>> 9d7c39e8
     val enumeratumPlay = "1.7.0"
   }
 
