--- conflicted
+++ resolved
@@ -6,11 +6,7 @@
   object Versions {
     val aws = "2.17.248"
     val jackson = "2.14.0"
-<<<<<<< HEAD
-    val awsRds = "1.12.333"
-=======
     val awsRds = "1.12.336"
->>>>>>> 00e06452
     val enumeratumPlay = "1.7.0"
   }
 
