--- conflicted
+++ resolved
@@ -46,14 +46,8 @@
   val riffRaffDeps = commonDeps ++ Seq(
     "com.gu" %% "management-internal" % Versions.guardianManagement,
     "com.gu" %% "management-logback" % Versions.guardianManagement,
-<<<<<<< HEAD
-    "com.gu" %% "play-googleauth" % "0.7.0",
-    "com.gu.play-secret-rotation" %% "aws-parameterstore" % "0.7",
-=======
-    "com.gu" %% "configuration" % "4.2",
     "com.gu" %% "play-googleauth" % "0.7.7",
     "com.gu.play-secret-rotation" %% "aws-parameterstore" % "0.12",
->>>>>>> 3b19d7de
     "org.mongodb" %% "casbah" % "3.1.1",
     "com.typesafe.akka" %% "akka-agent" % "2.5.17",
     "org.pegdown" % "pegdown" % "1.6.0",
