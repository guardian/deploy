import play.sbt.PlayImport._
import sbt._

object Dependencies {

  object Versions {
    val aws = "2.17.248"
    val jackson = "2.13.4.2"
<<<<<<< HEAD
    val awsRds = "1.12.330"
=======
    val awsRds = "1.12.333"
>>>>>>> f4abe8cb
    val enumeratumPlay = "1.7.0"
  }

  // https://github.com/orgs/playframework/discussions/11222
  private val jacksonOverrides = Seq(
    "com.fasterxml.jackson.core"     % "jackson-core",
    "com.fasterxml.jackson.core"     % "jackson-annotations",
    "com.fasterxml.jackson.datatype" % "jackson-datatype-jdk8",
    "com.fasterxml.jackson.datatype" % "jackson-datatype-jsr310",
    "com.fasterxml.jackson.core" % "jackson-databind",
  ).map(_ % Versions.jackson)

  private val akkaSerializationJacksonOverrides = Seq(
    "com.fasterxml.jackson.dataformat" % "jackson-dataformat-cbor",
    "com.fasterxml.jackson.module"     % "jackson-module-parameter-names",
    "com.fasterxml.jackson.module"     %% "jackson-module-scala",
  ).map(_ % Versions.jackson)

  val commonDeps = Seq(
    "io.reactivex" %% "rxscala" % "0.27.0",
    "org.scalatest" %% "scalatest" % "3.2.14" % Test,
    "org.parboiled" %% "parboiled" % "2.4.1",
    "org.typelevel" %% "cats-core" % "2.8.0",
    "org.mockito" %% "mockito-scala" % "1.17.12" % Test
  )

  val magentaLibDeps = commonDeps ++ jacksonOverrides ++ akkaSerializationJacksonOverrides ++ Seq(
    "com.squareup.okhttp3" % "okhttp" % "4.10.0",
    "ch.qos.logback" % "logback-classic" % "1.4.4",
    "software.amazon.awssdk" % "core" % Versions.aws,
    "software.amazon.awssdk" % "autoscaling" % Versions.aws,
    "software.amazon.awssdk" % "s3" % Versions.aws,
    "software.amazon.awssdk" % "ec2" % Versions.aws,
    "software.amazon.awssdk" % "elasticloadbalancing" % Versions.aws,
    "software.amazon.awssdk" % "elasticloadbalancingv2" % Versions.aws,
    "software.amazon.awssdk" % "lambda" % Versions.aws,
    "software.amazon.awssdk" % "cloudformation" % Versions.aws,
    "software.amazon.awssdk" % "sts" % Versions.aws,
    "software.amazon.awssdk" % "ssm" % Versions.aws,
    "com.gu" %% "fastly-api-client" % "0.4.1",
    "com.fasterxml.jackson.dataformat" % "jackson-dataformat-yaml" % Versions.jackson,
    "com.fasterxml.jackson.core" % "jackson-databind" % Versions.jackson,
    "com.typesafe.play" %% "play-json" % "2.9.3",
    "com.beachape" %% "enumeratum-play-json" % Versions.enumeratumPlay,
    "com.google.apis" % "google-api-services-deploymentmanager" % "v2-rev20220908-2.0.0",
    "com.google.cloud" % "google-cloud-storage" % "2.14.0",
    "org.scala-lang.modules" %% "scala-parallel-collections" % "1.0.4"
  ).map((m: ModuleID) =>
    // don't even ask why I need to do this
    m.excludeAll(ExclusionRule(organization = "com.google.code.findbugs", name = "jsr305"))
  )

  val riffRaffDeps = commonDeps ++ jacksonOverrides ++ akkaSerializationJacksonOverrides ++ Seq(
    evolutions,
    jdbc,
    "com.gu.play-googleauth" %% "play-v28" % "2.2.6",
    "com.gu.play-secret-rotation" %% "play-v28" % "0.36",
    "com.gu.play-secret-rotation" %% "aws-parameterstore-sdk-v2" % "0.36",
    "com.typesafe.akka" %% "akka-agent" % "2.5.32",
    "org.pegdown" % "pegdown" % "1.6.0",
    "com.adrianhurt" %% "play-bootstrap" % "1.6.1-P28-B3", // scala-steward:off,
    "org.scanamo" %% "scanamo" % "1.0.0-M11", // scala-steward:off,
    "software.amazon.awssdk" % "dynamodb" % Versions.aws,
    "software.amazon.awssdk" % "sns" % Versions.aws,
    "org.quartz-scheduler" % "quartz" % "2.3.2",
    "com.gu" %% "anghammarad-client" % "1.2.0",
    "org.webjars" %% "webjars-play" % "2.8.18",
    "org.webjars" % "jquery" % "3.6.1",
    "org.webjars" % "jquery-ui" % "1.13.2",
    "org.webjars" % "bootstrap" % "3.4.1", // scala-steward:off
    "org.webjars" % "jasny-bootstrap" % "3.1.3-2", // scala-steward:off
    "org.webjars" % "momentjs" % "2.29.4",
    "net.logstash.logback" % "logstash-logback-encoder" % "7.2",
    "com.gu" % "kinesis-logback-appender" % "2.1.0",
    // Similar to logback-classic, update when Play supports logback 1.3+ / SLF4J 2+
    "org.slf4j" % "jul-to-slf4j" % "1.7.36", // scala-steward:off
    // We can't update this to 4.0.0 due to an incompatibility with Play 2.8.x, attempt to update along with Play
    "org.scalikejdbc" %% "scalikejdbc" % "3.5.0", // scala-steward:off
    "org.postgresql" % "postgresql" % "42.5.0",
    "com.beachape" %% "enumeratum-play" % Versions.enumeratumPlay,
    filters,
    ws,
    // We can't update this to 4.0.0 due to an incompatibility with Play 2.8.x, attempt to update along with Play
    "com.typesafe.akka" %% "akka-testkit" % "2.6.19" % Test, // scala-steward:off
    "com.amazonaws" % "aws-java-sdk-rds" % Versions.awsRds
  ).map((m: ModuleID) =>
    // don't even ask why I need to do this
    m.excludeAll(ExclusionRule(organization = "com.google.code.findbugs", name = "jsr305"))
  )
}<|MERGE_RESOLUTION|>--- conflicted
+++ resolved
@@ -6,11 +6,7 @@
   object Versions {
     val aws = "2.17.248"
     val jackson = "2.13.4.2"
-<<<<<<< HEAD
-    val awsRds = "1.12.330"
-=======
     val awsRds = "1.12.333"
->>>>>>> f4abe8cb
     val enumeratumPlay = "1.7.0"
   }
 
