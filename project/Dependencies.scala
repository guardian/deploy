import play.sbt.PlayImport._
import sbt._

object Dependencies {

  object Versions {
    val aws = "2.17.109"
    val jackson = "2.9.8"
    val awsRds = "1.11.563"
    val enumeratumPlay = "1.7.0"
  }

  val commonDeps = Seq(
    "io.reactivex" %% "rxscala" % "0.27.0",
    "org.parboiled" %% "parboiled" % "2.1.8",
    "org.typelevel" %% "cats-core" % "2.7.0",
    "org.scalatest" %% "scalatest" % "3.2.9" % Test,
    "org.mockito" %% "mockito-scala" % "1.16.55" % Test
  )

  val magentaLibDeps = commonDeps ++ Seq(
    "com.squareup.okhttp3" % "okhttp" % "3.14.9",
    "org.bouncycastle" % "bcprov-jdk15on" % "1.61",
    "org.bouncycastle" % "bcpg-jdk15on" % "1.61",
    "ch.qos.logback" % "logback-classic" % "1.2.0",
    "software.amazon.awssdk" % "core" % Versions.aws,
    "software.amazon.awssdk" % "autoscaling" % Versions.aws,
    "software.amazon.awssdk" % "s3" % Versions.aws,
    "software.amazon.awssdk" % "ec2" % Versions.aws,
    "software.amazon.awssdk" % "elasticloadbalancing" % Versions.aws,
    "software.amazon.awssdk" % "elasticloadbalancingv2" % Versions.aws,
    "software.amazon.awssdk" % "lambda" % Versions.aws,
    "software.amazon.awssdk" % "cloudformation" % Versions.aws,
    "software.amazon.awssdk" % "sts" % Versions.aws,
    "software.amazon.awssdk" % "ssm" % Versions.aws,
    "com.gu" %% "fastly-api-client" % "0.4.1",
    "com.fasterxml.jackson.dataformat" % "jackson-dataformat-yaml" % Versions.jackson,
    "com.fasterxml.jackson.core" % "jackson-databind" % Versions.jackson,
    "com.typesafe.play" %% "play-json" % "2.8.2",
    "com.beachape" %% "enumeratum-play-json" % Versions.enumeratumPlay,
    "com.google.apis" % "google-api-services-deploymentmanager" % "v2-rev20220714-2.0.0",
    "com.google.cloud" % "google-cloud-storage" % "2.2.3",
    "org.scala-lang.modules" %% "scala-parallel-collections" % "1.0.4"
  ).map((m: ModuleID) =>
    // don't even ask why I need to do this
    m.excludeAll(ExclusionRule(organization = "com.google.code.findbugs", name = "jsr305"))
  )

  val riffRaffDeps = commonDeps ++ Seq(
    evolutions,
    jdbc,
    "com.gu.play-googleauth" %% "play-v28" % "2.2.2",
    "com.gu.play-secret-rotation" %% "play-v28" % "0.33",
    "com.gu.play-secret-rotation" %% "aws-parameterstore-sdk-v2" % "0.33",
    "com.typesafe.akka" %% "akka-agent" % "2.5.26",
    "org.pegdown" % "pegdown" % "1.6.0",
    "com.adrianhurt" %% "play-bootstrap" % "1.6.1-P28-B4",
    "org.scanamo" %% "scanamo" % "1.0.0-M11",
    "software.amazon.awssdk" % "dynamodb" % Versions.aws,
    "software.amazon.awssdk" % "sns" % Versions.aws,
    "org.quartz-scheduler" % "quartz" % "2.3.2",
    "com.gu" %% "anghammarad-client" % "1.2.0",
    "org.webjars" %% "webjars-play" % "2.8.13",
<<<<<<< HEAD
    "org.webjars" % "jquery" % "3.1.1-1",
    "org.webjars" % "jquery-ui" % "1.13.0",
=======
    "org.webjars" % "jquery" % "3.1.1",
    "org.webjars" % "jquery-ui" % "1.13.1",
>>>>>>> 659690ad
    "org.webjars" % "bootstrap" % "3.3.7",
    "org.webjars" % "jasny-bootstrap" % "3.1.3-2",
    "org.webjars" % "momentjs" % "2.16.0",
    "net.logstash.logback" % "logstash-logback-encoder" % "5.3",
    "com.gu" % "kinesis-logback-appender" % "1.4.4",
    "org.slf4j" % "jul-to-slf4j" % "1.7.30",
    "org.scalikejdbc" %% "scalikejdbc" % "3.5.0",
    "org.postgresql" % "postgresql" % "42.3.2",
    "com.beachape" %% "enumeratum-play" % Versions.enumeratumPlay,
    filters,
    ws,
    "com.typesafe.akka" %% "akka-testkit" % "2.6.17" % Test,
    "com.amazonaws" % "aws-java-sdk-rds" % Versions.awsRds
  ).map((m: ModuleID) =>
    // don't even ask why I need to do this
    m.excludeAll(ExclusionRule(organization = "com.google.code.findbugs", name = "jsr305"))
  )
}<|MERGE_RESOLUTION|>--- conflicted
+++ resolved
@@ -61,13 +61,8 @@
     "org.quartz-scheduler" % "quartz" % "2.3.2",
     "com.gu" %% "anghammarad-client" % "1.2.0",
     "org.webjars" %% "webjars-play" % "2.8.13",
-<<<<<<< HEAD
-    "org.webjars" % "jquery" % "3.1.1-1",
-    "org.webjars" % "jquery-ui" % "1.13.0",
-=======
     "org.webjars" % "jquery" % "3.1.1",
     "org.webjars" % "jquery-ui" % "1.13.1",
->>>>>>> 659690ad
     "org.webjars" % "bootstrap" % "3.3.7",
     "org.webjars" % "jasny-bootstrap" % "3.1.3-2",
     "org.webjars" % "momentjs" % "2.16.0",
