--- conflicted
+++ resolved
@@ -6,11 +6,7 @@
   object Versions {
     val aws = "2.17.248"
     val jackson = "2.13.4"
-<<<<<<< HEAD
-    val awsRds = "1.12.296"
-=======
     val awsRds = "1.12.314"
->>>>>>> 2d6e854c
     val enumeratumPlay = "1.7.0"
   }
 
