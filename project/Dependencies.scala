--- conflicted
+++ resolved
@@ -12,13 +12,8 @@
 
   val commonDeps = Seq(
     "io.reactivex" %% "rxscala" % "0.27.0",
-<<<<<<< HEAD
-    "org.parboiled" %% "parboiled" % "2.4.0",
-    "org.typelevel" %% "cats-core" % "2.7.0",
-=======
     "org.parboiled" %% "parboiled" % "2.1.8",
     "org.typelevel" %% "cats-core" % "2.8.0",
->>>>>>> 9d7c39e8
     "org.scalatest" %% "scalatest" % "3.2.9" % Test,
     "org.mockito" %% "mockito-scala" % "1.17.12" % Test
   )
