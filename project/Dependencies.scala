import play.sbt.PlayImport._
import sbt._

object Dependencies {

  object Versions {
    val aws = "2.17.109"
    val jackson = "2.9.8"
    val awsRds = "1.11.563"
    val enumeratumPlay = "1.7.0"
  }

  val commonDeps = Seq(
    "io.reactivex" %% "rxscala" % "0.27.0",
    "org.parboiled" %% "parboiled" % "2.1.8",
    "org.typelevel" %% "cats-core" % "2.7.0",
    "org.scalatest" %% "scalatest" % "3.2.9" % Test,
    "org.mockito" %% "mockito-scala" % "1.16.55" % Test
  )

  val magentaLibDeps = commonDeps ++ Seq(
    "com.squareup.okhttp3" % "okhttp" % "3.14.9",
    "org.bouncycastle" % "bcprov-jdk15on" % "1.61",
    "org.bouncycastle" % "bcpg-jdk15on" % "1.61",
    "ch.qos.logback" % "logback-classic" % "1.2.0",
    "software.amazon.awssdk" % "core" % Versions.aws,
    "software.amazon.awssdk" % "autoscaling" % Versions.aws,
    "software.amazon.awssdk" % "s3" % Versions.aws,
    "software.amazon.awssdk" % "ec2" % Versions.aws,
    "software.amazon.awssdk" % "elasticloadbalancing" % Versions.aws,
    "software.amazon.awssdk" % "elasticloadbalancingv2" % Versions.aws,
    "software.amazon.awssdk" % "lambda" % Versions.aws,
    "software.amazon.awssdk" % "cloudformation" % Versions.aws,
    "software.amazon.awssdk" % "sts" % Versions.aws,
    "software.amazon.awssdk" % "ssm" % Versions.aws,
    "com.gu" %% "fastly-api-client" % "0.4.1",
    "com.fasterxml.jackson.dataformat" % "jackson-dataformat-yaml" % Versions.jackson,
    "com.fasterxml.jackson.core" % "jackson-databind" % Versions.jackson,
    "com.typesafe.play" %% "play-json" % "2.8.2",
    "com.beachape" %% "enumeratum-play-json" % Versions.enumeratumPlay,
<<<<<<< HEAD
    "com.google.apis" % "google-api-services-deploymentmanager" % "v2-rev75-1.25.0",
    "com.google.cloud" % "google-cloud-storage" % "2.10.0",
=======
    "com.google.apis" % "google-api-services-deploymentmanager" % "v2-rev20220714-2.0.0",
    "com.google.cloud" % "google-cloud-storage" % "2.2.3",
>>>>>>> 659690ad
    "org.scala-lang.modules" %% "scala-parallel-collections" % "1.0.4"
  ).map((m: ModuleID) =>
    // don't even ask why I need to do this
    m.excludeAll(ExclusionRule(organization = "com.google.code.findbugs", name = "jsr305"))
  )

  val riffRaffDeps = commonDeps ++ Seq(
    evolutions,
    jdbc,
    "com.gu.play-googleauth" %% "play-v28" % "2.2.2",
    "com.gu.play-secret-rotation" %% "play-v28" % "0.33",
    "com.gu.play-secret-rotation" %% "aws-parameterstore-sdk-v2" % "0.33",
    "com.typesafe.akka" %% "akka-agent" % "2.5.26",
    "org.pegdown" % "pegdown" % "1.6.0",
    "com.adrianhurt" %% "play-bootstrap" % "1.6.1-P28-B4",
    "org.scanamo" %% "scanamo" % "1.0.0-M11",
    "software.amazon.awssdk" % "dynamodb" % Versions.aws,
    "software.amazon.awssdk" % "sns" % Versions.aws,
    "org.quartz-scheduler" % "quartz" % "2.3.2",
    "com.gu" %% "anghammarad-client" % "1.2.0",
    "org.webjars" %% "webjars-play" % "2.8.13",
    "org.webjars" % "jquery" % "3.1.1",
    "org.webjars" % "jquery-ui" % "1.13.1",
    "org.webjars" % "bootstrap" % "3.3.7",
    "org.webjars" % "jasny-bootstrap" % "3.1.3-2",
    "org.webjars" % "momentjs" % "2.16.0",
    "net.logstash.logback" % "logstash-logback-encoder" % "5.3",
    "com.gu" % "kinesis-logback-appender" % "1.4.4",
    "org.slf4j" % "jul-to-slf4j" % "1.7.30",
    "org.scalikejdbc" %% "scalikejdbc" % "3.5.0",
    "org.postgresql" % "postgresql" % "42.3.2",
    "com.beachape" %% "enumeratum-play" % Versions.enumeratumPlay,
    filters,
    ws,
    "com.typesafe.akka" %% "akka-testkit" % "2.6.17" % Test,
    "com.amazonaws" % "aws-java-sdk-rds" % Versions.awsRds
  ).map((m: ModuleID) =>
    // don't even ask why I need to do this
    m.excludeAll(ExclusionRule(organization = "com.google.code.findbugs", name = "jsr305"))
  )
}<|MERGE_RESOLUTION|>--- conflicted
+++ resolved
@@ -38,13 +38,8 @@
     "com.fasterxml.jackson.core" % "jackson-databind" % Versions.jackson,
     "com.typesafe.play" %% "play-json" % "2.8.2",
     "com.beachape" %% "enumeratum-play-json" % Versions.enumeratumPlay,
-<<<<<<< HEAD
-    "com.google.apis" % "google-api-services-deploymentmanager" % "v2-rev75-1.25.0",
-    "com.google.cloud" % "google-cloud-storage" % "2.10.0",
-=======
     "com.google.apis" % "google-api-services-deploymentmanager" % "v2-rev20220714-2.0.0",
     "com.google.cloud" % "google-cloud-storage" % "2.2.3",
->>>>>>> 659690ad
     "org.scala-lang.modules" %% "scala-parallel-collections" % "1.0.4"
   ).map((m: ModuleID) =>
     // don't even ask why I need to do this
